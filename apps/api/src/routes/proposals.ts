import { Router, Request, Response, NextFunction } from 'express'
import { body, param, query, validationResult } from 'express-validator'
import { getDatabaseServiceSync } from '../services/database'
import { asyncHandler, createError } from '../middleware/error-handler'
import { requireAuth, optionalAuth } from '../middleware/auth.middleware'
import pLimit from 'p-limit'
import type { Proposal, ProposalApplication, Prisma } from '@data-agents/database'

const router = Router()
const db = getDatabaseServiceSync()

// Validation middleware
const validateRequest = (req: Request, res: Response, next: NextFunction) => {
  const errors = validationResult(req)
  if (!errors.isEmpty()) {
    throw createError(400, 'Validation failed', 'VALIDATION_ERROR')
  }
  next()
}

// GET /api/proposals/eligible-count - Compte les propositions éligibles pour l'auto-validation
// IMPORTANT: Cette route doit être AVANT /:id pour éviter le conflit
router.get('/eligible-count', asyncHandler(async (req: Request, res: Response) => {
  // Trouver l'agent FFA Scraper
  const ffaAgent = await db.prisma.agent.findFirst({
    where: {
      OR: [
        { name: { contains: 'FFA', mode: 'insensitive' } },
        { name: { contains: 'Scraper', mode: 'insensitive' } }
      ],
      type: { not: 'VALIDATOR' }
    }
  })

  if (!ffaAgent) {
    return res.json({
      success: true,
      data: { count: 0, message: 'FFA Scraper agent not found' }
    })
  }

  // Compter les propositions EDITION_UPDATE PENDING de l'agent FFA
  const count = await db.prisma.proposal.count({
    where: {
      status: 'PENDING',
      type: 'EDITION_UPDATE',
      agentId: ffaAgent.id
    }
  })

  res.json({
    success: true,
    data: { count }
  })
}))

// POST /api/proposals - Create a manual proposal
router.post('/', [
  body('eventId').optional().isString(),
  body('editionId').optional().isString(),
  body('raceId').optional().isString(),
  body('fieldName').isString().notEmpty(),
  body('fieldValue').exists(),
  body('type').isIn(['NEW_EVENT', 'EVENT_UPDATE', 'EDITION_UPDATE', 'RACE_UPDATE']),
  body('propagateToRaces').optional().isBoolean(),
  body('justification').optional().isString(),
  validateRequest
], asyncHandler(async (req: Request, res: Response) => {
  const { eventId, editionId, raceId, fieldName, fieldValue, type, propagateToRaces, justification } = req.body

  // Validate that we have the right combination of IDs for the proposal type
  if (type === 'NEW_EVENT' && (eventId || editionId || raceId)) {
    throw createError(400, 'NEW_EVENT proposals should not have eventId, editionId, or raceId', 'INVALID_PROPOSAL_TYPE')
  }
  if (type === 'EVENT_UPDATE' && !eventId) {
    throw createError(400, 'EVENT_UPDATE proposals require eventId', 'INVALID_PROPOSAL_TYPE')
  }
  if (type === 'EDITION_UPDATE' && !editionId) {
    throw createError(400, 'EDITION_UPDATE proposals require editionId', 'INVALID_PROPOSAL_TYPE')
  }
  if (type === 'RACE_UPDATE' && !raceId) {
    throw createError(400, 'RACE_UPDATE proposals require raceId', 'INVALID_PROPOSAL_TYPE')
  }

  // Create a manual agent if it doesn't exist
  let manualAgent = await db.prisma.agent.findFirst({
    where: { name: 'Manual Input Agent' }
  })

  if (!manualAgent) {
    manualAgent = await db.prisma.agent.create({
      data: {
        name: 'Manual Input Agent',
        description: 'Agent for manually created proposals',
        type: 'SPECIFIC_FIELD',
        isActive: true,
        frequency: '0 0 * * *', // Daily at midnight (not used for manual)
        config: {}
      }
    })
  }

  // Prepare the changes object
  let changes: Record<string, any>

  if (type === 'NEW_EVENT' && fieldName === 'completeEvent') {
    // For complete event creation, structure the data properly
    changes = fieldValue
  } else {
    // Standard single field change
    changes = {
      [fieldName]: {
        old: null,
        new: fieldValue,
        confidence: 1.0 // Manual input has 100% confidence
      }
    }
  }

  // For edition startDate changes with propagation to races
  // Note: propagation would require querying Miles Republic for races
  if (type === 'EDITION_UPDATE' && fieldName === 'startDate' && propagateToRaces && editionId) {
    // TODO: Implement propagation by querying Miles Republic if needed
    console.warn('Race propagation not yet implemented without cache')
  }

  // Create justification
  const proposalJustification = [{
    type: 'text' as const,
    content: justification || `Manuel changement de ${fieldName} à ${fieldValue}`,
    metadata: {
      manual: true,
      fieldName,
      fieldValue,
      timestamp: new Date().toISOString()
    }
  }]

  // Create the proposal
  const proposal = await db.prisma.proposal.create({
    data: {
      agentId: manualAgent.id,
      type,
      status: 'PENDING',
      eventId: eventId || undefined,
      editionId: editionId || undefined,
      raceId: raceId || undefined,
      changes,
      justification: proposalJustification,
      confidence: 1.0
    },
    include: {
      agent: {
        select: { name: true, type: true }
      }
    }
  })

  // Log the manual creation
  await db.createLog({
    agentId: manualAgent.id,
    level: 'INFO',
    message: `Manual proposal created for ${type}: ${fieldName} = ${fieldValue}`,
    data: {
      proposalId: proposal.id,
      eventId,
      editionId,
      raceId,
      fieldName,
      fieldValue,
      propagateToRaces,
      justification
    }
  })

  res.status(201).json({
    success: true,
    data: proposal,
    message: 'Manual proposal created successfully'
  })
}))

// POST /api/proposals/manual - Create a complete manual NEW_EVENT proposal
router.post('/manual', [
  body('type').equals('NEW_EVENT'),
  body('changes').isObject(),
  body('userModifiedChanges').isObject(),
  body('userModifiedRaceChanges').isObject(),
  body('races').isArray(),
  body('justification').isArray(),
  body('autoValidate').optional().isBoolean(),
  validateRequest
], asyncHandler(async (req: Request, res: Response) => {
  const {
    changes,
    userModifiedChanges,
    userModifiedRaceChanges,
    races,
    justification,
    autoValidate = false
  } = req.body

  // Create or get manual agent
  let manualAgent = await db.prisma.agent.findFirst({
    where: { name: 'Manual Input Agent' }
  })

  if (!manualAgent) {
    manualAgent = await db.prisma.agent.create({
      data: {
        name: 'Manual Input Agent',
        description: 'Agent for manually created proposals',
        type: 'SPECIFIC_FIELD',
        isActive: true,
        frequency: '0 0 * * *',
        config: {}
      }
    })
  }

  // Structure the changes in the expected format
  const structuredChanges: Record<string, any> = {}

  // Add event fields
  Object.entries(userModifiedChanges).forEach(([key, value]) => {
    if (!['year', 'startDate', 'endDate', 'timeZone', 'calendarStatus', 'registrationOpeningDate', 'registrationClosingDate'].includes(key)) {
      structuredChanges[key] = {
        old: null,
        new: value,
        confidence: 1.0
      }
    }
  })

  // Add edition nested structure
  const editionFields = ['year', 'startDate', 'endDate', 'timeZone', 'calendarStatus', 'registrationOpeningDate', 'registrationClosingDate']
  const editionData: Record<string, any> = {}
  editionFields.forEach(field => {
    if (userModifiedChanges[field] !== undefined) {
      editionData[field] = userModifiedChanges[field]
    }
  })

  if (Object.keys(editionData).length > 0) {
    structuredChanges.edition = {
      old: null,
      new: editionData,
      confidence: 1.0
    }

    // Add races to edition
    if (races.length > 0) {
      editionData.races = races.map((race: any) => {
        const raceData = userModifiedRaceChanges[race.id] || {}
        return {
          name: raceData.name || '',
          distance: raceData.distance || null,
          elevationGain: raceData.elevationGain || null,
          startDate: raceData.startDate || null,
          categoryLevel1: raceData.categoryLevel1 || null,
          categoryLevel2: raceData.categoryLevel2 || null
        }
      })
    }
  }

  // Determine initial status
  const status = autoValidate ? 'APPROVED' : 'PENDING'

  // Create the proposal
  const proposal = await db.prisma.proposal.create({
    data: {
      agentId: manualAgent.id,
      type: 'NEW_EVENT',
      status,
      changes: structuredChanges,
      userModifiedChanges,
      justification,
      confidence: 1.0,
      approvedBlocks: autoValidate ? {
        event: true,
        edition: true,
        organizer: userModifiedChanges.organizer ? true : undefined,
        races: races.length > 0 ? true : undefined
      } : {}
    },
    include: {
      agent: {
        select: { name: true, type: true }
      }
    }
  })

  // Log the manual creation
  await db.createLog({
    agentId: manualAgent.id,
    level: 'INFO',
    message: `Complete manual proposal created: ${userModifiedChanges.name || 'Unknown Event'}`,
    data: {
      proposalId: proposal.id,
      eventName: userModifiedChanges.name,
      city: userModifiedChanges.city,
      year: userModifiedChanges.year,
      racesCount: races.length,
      autoValidated: autoValidate
    }
  })

  res.status(201).json({
    success: true,
    data: proposal,
    message: autoValidate
      ? 'Manual proposal created and validated successfully'
      : 'Manual proposal created successfully'
  })
}))

/**
 * Enriches a proposal with contextual information from Miles Republic database
 *
 * Behavior by proposal type:
 * - EVENT_UPDATE: Adds eventName, eventCity, eventStatus from the Event table
 * - EDITION_UPDATE/NEW_EVENT: Adds previous edition info (calendarStatus, year, startDate) and eventStatus
 * - Other types: Returns proposal unchanged
 *
 * @param proposal - The proposal to enrich
 * @returns Enriched proposal with additional context fields
 */
// Singleton DatabaseManager instance for enrichProposal - INIT MODULE LEVEL
let enrichProposalDbManager: any = null
let milesRepublicConnectionId: string | null = null
let milesRepublicConnection: any = null // Cache de la connexion Prisma réutilisable

// Limiter la concurrence des requêtes DB pour éviter "too many clients"
// Dev local : 20 | Production : 10 (selon config PostgreSQL max_connections)
const enrichLimit = pLimit(process.env.NODE_ENV === 'production' ? 10 : 20)

// Cache persistant pour enrichissement (survit à travers plusieurs requêtes HTTP)
// La raison : si l'utilisateur rafraîchit la page ou si React Query refetch rapidement,
// on bénéficie du cache au lieu de refaire les mêmes requêtes SQL.
const enrichmentCache = new Map<string, any>()

// Nettoyage périodique (toutes les 10 minutes) pour éviter l'accumulation en mémoire
setInterval(() => {
  console.log(`[ENRICH] Periodic cache cleanup: clearing ${enrichmentCache.size} entries`)
  enrichmentCache.clear()
}, 10 * 60 * 1000)

export async function enrichProposal(proposal: any) {
  const startTime = Date.now()
  const proposalId = proposal.id

  // EVENT_UPDATE: Enrich with event name, city and status
  if (proposal.type === 'EVENT_UPDATE' && proposal.eventId) {
    try {
      const initStart = Date.now()
      // Lazy load and cache Miles Republic connection (une seule fois au démarrage)
      if (!milesRepublicConnection) {
        console.log(`[ENRICH] ${proposalId} EVENT_UPDATE - Initializing Miles Republic connection...`)
        const connStart = Date.now()
        const milesRepublicConn = await db.prisma.databaseConnection.findFirst({
          where: { type: 'MILES_REPUBLIC', isActive: true }
        })
        console.log(`[ENRICH] ${proposalId} - databaseConnection.findFirst took ${Date.now() - connStart}ms`)
        if (!milesRepublicConn) return proposal
        milesRepublicConnectionId = milesRepublicConn.id

        // Lazy load DatabaseManager singleton
        const importStart = Date.now()
        const { DatabaseManager, createConsoleLogger } = await import('@data-agents/agent-framework')
        console.log(`[ENRICH] ${proposalId} - import @data-agents/agent-framework took ${Date.now() - importStart}ms`)
        const logger = createConsoleLogger('API', 'proposals-api')
        enrichProposalDbManager = DatabaseManager.getInstance(logger)

        // Obtenir et cacher la connexion Prisma
        const getConnStart = Date.now()
        milesRepublicConnection = await enrichProposalDbManager.getConnection(milesRepublicConnectionId)
        console.log(`[ENRICH] ${proposalId} - getConnection took ${Date.now() - getConnStart}ms`)
        console.log(`[ENRICH] ${proposalId} - Total init time: ${Date.now() - initStart}ms`)
      } else {
        console.log(`[ENRICH] ${proposalId} EVENT_UPDATE - Using cached Miles Republic connection`)
      }

      const connection = milesRepublicConnection

      const numericEventId = typeof proposal.eventId === 'string' && /^\d+$/.test(proposal.eventId)
        ? parseInt(proposal.eventId)
        : proposal.eventId

      // ⚡ Cache: Éviter requêtes dupliquées pour le même événement
      const cacheKey = `event:${numericEventId}`
      let event = enrichmentCache.get(cacheKey)

      if (!event) {
        console.log(`[ENRICH] ${proposalId} - Cache miss for event ${numericEventId}, querying DB...`)
        const queryStart = Date.now()
        event = await connection.event.findUnique({
          where: { id: numericEventId },
          select: {
            name: true,
            city: true,
            status: true,
            slug: true,
            isFeatured: true  // ✅ Nécessaire pour alerter si Event featured
          }
        })
        console.log(`[ENRICH] ${proposalId} - event.findUnique took ${Date.now() - queryStart}ms`)
        if (event) enrichmentCache.set(cacheKey, event)
      } else {
        console.log(`[ENRICH] ${proposalId} - Cache hit for event ${numericEventId}`)
      }

      if (event) {
        console.log(`[ENRICH] ${proposalId} EVENT_UPDATE - Total time: ${Date.now() - startTime}ms`)
        return {
          ...proposal,
          eventName: event.name,
          eventCity: event.city,
          eventStatus: event.status,
          eventSlug: event.slug,
          isFeatured: event.isFeatured  // ✅ Alerter si Event featured
        }
      }
    } catch (error) {
      console.warn(`[ENRICH] ${proposalId} EVENT_UPDATE - Error: ${error}. Total time: ${Date.now() - startTime}ms`)
    }
    return proposal
  }

  // Pour les EDITION_UPDATE et NEW_EVENT
  if (proposal.type === 'EDITION_UPDATE' || proposal.type === 'NEW_EVENT') {
    try {
      console.log(`[ENRICH] ${proposalId} ${proposal.type} - Starting enrichment...`)
      const initStart = Date.now()
      // Lazy load and cache Miles Republic connection (une seule fois au démarrage)
      if (!milesRepublicConnection) {
        console.log(`[ENRICH] ${proposalId} ${proposal.type} - Initializing Miles Republic connection...`)
        const connStart = Date.now()
        const milesRepublicConn = await db.prisma.databaseConnection.findFirst({
          where: { type: 'MILES_REPUBLIC', isActive: true }
        })
        console.log(`[ENRICH] ${proposalId} - databaseConnection.findFirst took ${Date.now() - connStart}ms`)
        if (!milesRepublicConn) return proposal
        milesRepublicConnectionId = milesRepublicConn.id

        // Lazy load DatabaseManager singleton
        const importStart = Date.now()
        const { DatabaseManager, createConsoleLogger } = await import('@data-agents/agent-framework')
        console.log(`[ENRICH] ${proposalId} - import @data-agents/agent-framework took ${Date.now() - importStart}ms`)
        const logger = createConsoleLogger('API', 'proposals-api')
        enrichProposalDbManager = DatabaseManager.getInstance(logger)

        // Obtenir et cacher la connexion Prisma
        const getConnStart = Date.now()
        milesRepublicConnection = await enrichProposalDbManager.getConnection(milesRepublicConnectionId)
        console.log(`[ENRICH] ${proposalId} - getConnection took ${Date.now() - getConnStart}ms`)
        console.log(`[ENRICH] ${proposalId} - Total init time: ${Date.now() - initStart}ms`)
      } else {
        console.log(`[ENRICH] ${proposalId} ${proposal.type} - Using cached Miles Republic connection`)
      }

      const connection = milesRepublicConnection

      let numericEventId: number | undefined
      let editionYear: number | undefined

      // Pour EDITION_UPDATE, récupérer l'eventId depuis l'édition
      if (proposal.type === 'EDITION_UPDATE' && proposal.editionId) {
        const numericEditionId = typeof proposal.editionId === 'string' && /^\d+$/.test(proposal.editionId)
          ? parseInt(proposal.editionId)
          : proposal.editionId

        // ⚡ Cache: Édition
        const editionCacheKey = `edition:${numericEditionId}`
        let edition = enrichmentCache.get(editionCacheKey)

        if (!edition) {
          console.log(`[ENRICH] ${proposalId} - Cache miss for edition ${numericEditionId}, querying DB...`)
          const queryStart = Date.now()
          edition = await connection.edition.findUnique({
            where: { id: numericEditionId },
            select: {
              eventId: true,
              year: true
            }
          })
          console.log(`[ENRICH] ${proposalId} - edition.findUnique took ${Date.now() - queryStart}ms`)
          if (edition) enrichmentCache.set(editionCacheKey, edition)
        } else {
          console.log(`[ENRICH] ${proposalId} - Cache hit for edition ${numericEditionId}`)
        }

        if (edition) {
          numericEventId = edition.eventId
          editionYear = parseInt(edition.year)
        }
      } else if (proposal.eventId) {
        // Pour NEW_EVENT ou si eventId est déjà fourni
        numericEventId = typeof proposal.eventId === 'string' && /^\d+$/.test(proposal.eventId)
          ? parseInt(proposal.eventId)
          : proposal.eventId
        editionYear = proposal.editionYear
      }

      if (!numericEventId) return proposal

      // Récupérer les infos de l'événement (nom, ville, statut, slug)
      // ⚡ Cache: Événement
      const eventCacheKey = `event:${numericEventId}`
      let event = enrichmentCache.get(eventCacheKey)

      if (!event) {
        console.log(`[ENRICH] ${proposalId} - Cache miss for event ${numericEventId}, querying DB...`)
        const queryStart = Date.now()
        event = await connection.event.findUnique({
          where: { id: numericEventId },
            select: {
              name: true,
              city: true,
              status: true,
              slug: true,
              isFeatured: true  // ✅ Nécessaire pour alerter si Event featured
            }
        })
        console.log(`[ENRICH] ${proposalId} - event.findUnique took ${Date.now() - queryStart}ms`)
        if (event) enrichmentCache.set(eventCacheKey, event)
      } else {
        console.log(`[ENRICH] ${proposalId} - Cache hit for event ${numericEventId}`)
      }

      // Base enrichment avec event info
      const enriched = {
        ...proposal,
        eventName: event?.name,
        eventCity: event?.city,
        eventStatus: event?.status,
        eventSlug: event?.slug,
        isFeatured: event?.isFeatured,  // ✅ Alerter si Event featured
        editionYear: editionYear
      }

      // Si on a editionYear, récupérer aussi l'édition précédente
      if (editionYear && typeof editionYear === 'number' && !isNaN(editionYear)) {
        const previousEditionYear = editionYear - 1

        // ⚡ Cache: Édition précédente
        const prevEditionCacheKey = `edition:${numericEventId}:${previousEditionYear}`
        let previousEdition = enrichmentCache.get(prevEditionCacheKey)

        if (!previousEdition) {
          console.log(`[ENRICH] ${proposalId} - Cache miss for previous edition ${previousEditionYear}, querying DB...`)
          const queryStart = Date.now()
          previousEdition = await connection.edition.findFirst({
            where: {
              eventId: numericEventId,
              year: String(previousEditionYear)
            },
            select: {
              calendarStatus: true,
              year: true,
              startDate: true
            }
          })
          console.log(`[ENRICH] ${proposalId} - edition.findFirst (prev) took ${Date.now() - queryStart}ms`)
          if (previousEdition) enrichmentCache.set(prevEditionCacheKey, previousEdition)
        } else {
          console.log(`[ENRICH] ${proposalId} - Cache hit for previous edition ${previousEditionYear}`)
        }

        if (previousEdition) {
          enriched.previousEditionCalendarStatus = previousEdition.calendarStatus
          enriched.previousEditionYear = previousEdition.year
          enriched.previousEditionStartDate = previousEdition.startDate
        }
      }

      // Pour EDITION_UPDATE, récupérer les courses existantes de l'édition
      if (proposal.type === 'EDITION_UPDATE' && proposal.editionId) {
        const numericEditionId = typeof proposal.editionId === 'string' && /^\d+$/.test(proposal.editionId)
          ? parseInt(proposal.editionId)
          : proposal.editionId

        // ⚡ Cache: Courses existantes (PLUS GROS GAIN)
        const racesCacheKey = `races:${numericEditionId}`
        let existingRaces = enrichmentCache.get(racesCacheKey)

        if (!existingRaces) {
          console.log(`[ENRICH] ${proposalId} - Cache miss for races of edition ${numericEditionId}, querying DB...`)
          const queryStart = Date.now()
          existingRaces = await connection.race.findMany({
            where: { editionId: numericEditionId },
            select: {
              id: true,
              name: true,
              runDistance: true,
              walkDistance: true,
              swimDistance: true,
              bikeDistance: true,
              runPositiveElevation: true,
              startDate: true,
              categoryLevel1: true,
              categoryLevel2: true
            },
            orderBy: { name: 'asc' }
          })
          console.log(`[ENRICH] ${proposalId} - race.findMany took ${Date.now() - queryStart}ms (found ${existingRaces.length} races)`)
          enrichmentCache.set(racesCacheKey, existingRaces)
        } else {
          console.log(`[ENRICH] ${proposalId} - Cache hit for races of edition ${numericEditionId} (${existingRaces.length} cached races)`)
        }

        // Extraire racesToUpdate de la proposition (si existe)
        const racesToUpdate = proposal.changes?.racesToUpdate?.new || []
        // ✅ FIX 2025-11-17: Convertir raceId en number pour matcher avec race.id
        // raceId dans racesToUpdate est un string ("142078") mais race.id est un number
        const raceUpdatesMap = new Map(
          racesToUpdate.map((update: any) => [
            typeof update.raceId === 'string' ? parseInt(update.raceId) : update.raceId,
            update.updates
          ])
        )

        // ✅ FIX 2025-11-18: Créer un map race.id -> currentData complet pour enrichissement
        const raceDataMap = new Map(
          existingRaces.map((race: any) => [
            race.id,
            {
              name: race.name,
              runDistance: race.runDistance,
              walkDistance: race.walkDistance,
              swimDistance: race.swimDistance,
              bikeDistance: race.bikeDistance,
              runPositiveElevation: race.runPositiveElevation,
              startDate: race.startDate,
              categoryLevel1: race.categoryLevel1,
              categoryLevel2: race.categoryLevel2
            }
          ])
        )

        // ✅ FIX 2025-11-18: Enrichir racesToUpdate avec currentData si absent
        const enrichedRacesToUpdate = racesToUpdate.map((update: any) => {
          const raceId = typeof update.raceId === 'string' ? parseInt(update.raceId) : update.raceId
          const currentData = raceDataMap.get(raceId)

          // Si currentData est déjà présent (agent récent), le garder
          // Sinon, injecter les données depuis existingRaces
          return {
            ...update,
            currentData: update.currentData || currentData || null
          }
        })

        // Mettre à jour la proposition avec les données enrichies
        if (enriched.changes?.racesToUpdate && enrichedRacesToUpdate.length > 0) {
          enriched.changes = {
            ...enriched.changes,
            racesToUpdate: {
              ...enriched.changes.racesToUpdate,
              new: enrichedRacesToUpdate
            }
          }
        }

        enriched.existingRaces = existingRaces.map((race: any) => {
          const updates = raceUpdatesMap.get(race.id) as any

          return {
            id: race.id,
            name: race.name,
            distance: (race.runDistance || 0) + (race.walkDistance || 0) + (race.swimDistance || 0) + (race.bikeDistance || 0),
            elevation: race.runPositiveElevation,
            // Appliquer la mise à jour proposée si elle existe
            startDate: updates?.startDate?.new || race.startDate,
            categoryLevel1: race.categoryLevel1,
            categoryLevel2: race.categoryLevel2,
            // Garder aussi les valeurs actuelles pour comparaison
            _current: {
              startDate: race.startDate
            },
            // Indiquer si cette course a une mise à jour proposée
            _hasUpdate: !!updates
          }
        })
      }

      console.log(`[ENRICH] ${proposalId} ${proposal.type} - Total time: ${Date.now() - startTime}ms`)
      return enriched
    } catch (error) {
      console.warn(`[ENRICH] ${proposalId} ${proposal.type} - Error: ${error}. Total time: ${Date.now() - startTime}ms`)
    }
  }

  return proposal
}

// GET /api/proposals - List proposals with filters
router.get('/', [
  query('status').optional().isIn(['PENDING', 'APPROVED', 'REJECTED', 'ARCHIVED']),
  query('type').optional().isIn(['NEW_EVENT', 'EVENT_UPDATE', 'EDITION_UPDATE', 'RACE_UPDATE']),
  query('eventId').optional().isString(),
  query('editionId').optional().isString(),
  query('categoryLevel1').optional().isString(),
  query('categoryLevel2').optional().isString(),
  query('search').optional().isString(),
  query('sort').optional().isIn(['date-asc', 'date-desc', 'created-desc']),
  query('limit').optional().isInt({ min: 1, max: 100 }),
  query('offset').optional().isInt({ min: 0 }),
  validateRequest
], asyncHandler(async (req: Request, res: Response) => {
const { status, type, eventId, editionId, categoryLevel1, categoryLevel2, search, sort = 'created-desc', limit = 20, offset = 0 } = req.query

  const routeStart = Date.now()

  // Déterminer l'ordre de tri selon le paramètre
  let orderBy: any
  switch (sort) {
    case 'date-asc':
      // proposedStartDate croissant, nulls à la fin
      orderBy = [
        { proposedStartDate: { sort: 'asc', nulls: 'last' } },
        { createdAt: 'desc' }  // Secondaire pour départager
      ]
      break
    case 'date-desc':
      // proposedStartDate décroissant, nulls à la fin
      orderBy = [
        { proposedStartDate: { sort: 'desc', nulls: 'last' } },
        { createdAt: 'desc' }
      ]
      break
    case 'created-desc':
    default:
      orderBy = { createdAt: 'desc' }
      break
  }

  // Construire le filtre de base Prisma
  const searchTerm = (search as string | undefined)?.trim()
  const baseWhere: any = {
    status: (status as string | undefined) ? (status as any) : undefined,
    type: (type as string | undefined) ? (type as any) : undefined,
    eventId: (eventId as string | undefined) || undefined,
    editionId: (editionId as string | undefined) || undefined
  }

  // Ajouter la recherche textuelle si présente (Prisma)
  if (searchTerm) {
    baseWhere.OR = [
      { eventName: { contains: searchTerm, mode: 'insensitive' } },
      { eventCity: { contains: searchTerm, mode: 'insensitive' } },
      { editionYear: !isNaN(parseInt(searchTerm)) ? parseInt(searchTerm) : undefined }
    ].filter(condition => {
      // Filtrer les conditions invalides (editionYear undefined)
      const values = Object.values(condition)
      return values.every(v => v !== undefined)
    })
  }

  // Si on filtre par catégorie ou recherche, on doit utiliser une requête SQL brute
  // car Prisma ne supporte pas les requêtes JSONB imbriquées
  const hasCategoryFilter = categoryLevel1 || categoryLevel2
  const hasSearchFilter = !!searchTerm

  let proposals: any[]
  let total: number

  const findStart = Date.now()

  if (hasCategoryFilter) {
    // Requête SQL brute pour filtrer par catégorie dans le JSONB
    // Les catégories peuvent être dans plusieurs emplacements :
    // - NEW_EVENT: changes->'edition'->'new'->'races'
    // - EDITION_UPDATE: changes->'racesToAdd'->'new' ou changes->'racesToUpdate'->'new'

    const categoryConditions: string[] = []
    const params: any[] = []
    let paramIndex = 1

    // Conditions de base
    const baseConditions: string[] = []
    if (status) {
      // Cast explicite pour l'enum PostgreSQL
      baseConditions.push(`status = $${paramIndex}::"ProposalStatus"`)
      params.push(status)
      paramIndex++
    }
    if (type) {
      // Cast explicite pour l'enum PostgreSQL
      baseConditions.push(`type = $${paramIndex}::"ProposalType"`)
      params.push(type)
      paramIndex++
    }
    if (eventId) {
      baseConditions.push(`"eventId" = $${paramIndex}`)
      params.push(eventId)
      paramIndex++
    }
    if (editionId) {
      baseConditions.push(`"editionId" = $${paramIndex}`)
      params.push(editionId)
      paramIndex++
    }

    // Condition pour categoryLevel1
    if (categoryLevel1) {
      categoryConditions.push(`(
        EXISTS (SELECT 1 FROM jsonb_array_elements(changes->'edition'->'new'->'races') AS race WHERE race->>'categoryLevel1' = $${paramIndex})
        OR EXISTS (SELECT 1 FROM jsonb_array_elements(changes->'racesToAdd'->'new') AS race WHERE race->>'categoryLevel1' = $${paramIndex})
        OR EXISTS (SELECT 1 FROM jsonb_array_elements(changes->'racesToUpdate'->'new') AS race WHERE race->'updates'->'categoryLevel1'->>'new' = $${paramIndex})
        OR EXISTS (SELECT 1 FROM jsonb_array_elements(changes->'races'->'new') AS race WHERE race->>'categoryLevel1' = $${paramIndex})
      )`)
      params.push(categoryLevel1)
      paramIndex++
    }

    // Condition pour categoryLevel2
    if (categoryLevel2) {
      categoryConditions.push(`(
        EXISTS (SELECT 1 FROM jsonb_array_elements(changes->'edition'->'new'->'races') AS race WHERE race->>'categoryLevel2' = $${paramIndex})
        OR EXISTS (SELECT 1 FROM jsonb_array_elements(changes->'racesToAdd'->'new') AS race WHERE race->>'categoryLevel2' = $${paramIndex})
        OR EXISTS (SELECT 1 FROM jsonb_array_elements(changes->'racesToUpdate'->'new') AS race WHERE race->'updates'->'categoryLevel2'->>'new' = $${paramIndex})
        OR EXISTS (SELECT 1 FROM jsonb_array_elements(changes->'races'->'new') AS race WHERE race->>'categoryLevel2' = $${paramIndex})
      )`)
      params.push(categoryLevel2)
      paramIndex++
    }

    // Condition pour la recherche textuelle
    if (searchTerm) {
      const searchConditions = [`"eventName" ILIKE $${paramIndex}`, `"eventCity" ILIKE $${paramIndex}`]
      // Ajouter la recherche par année si c'est un nombre
      if (!isNaN(parseInt(searchTerm))) {
        searchConditions.push(`"editionYear" = ${parseInt(searchTerm)}`)
      }
      categoryConditions.push(`(${searchConditions.join(' OR ')})`)
      params.push(`%${searchTerm}%`)
      paramIndex++
    }

    const allConditions = [...baseConditions, ...categoryConditions]
    const whereClause = allConditions.length > 0 ? `WHERE ${allConditions.join(' AND ')}` : ''

    // Déterminer ORDER BY pour SQL
    let orderByClause: string
    switch (sort) {
      case 'date-asc':
        orderByClause = 'ORDER BY "proposedStartDate" ASC NULLS LAST, "createdAt" DESC'
        break
      case 'date-desc':
        orderByClause = 'ORDER BY "proposedStartDate" DESC NULLS LAST, "createdAt" DESC'
        break
      case 'created-desc':
      default:
        orderByClause = 'ORDER BY "createdAt" DESC'
        break
    }

    // Ajouter limit et offset
    params.push(parseInt(String(limit)))
    const limitParam = paramIndex++
    params.push(parseInt(String(offset)))
    const offsetParam = paramIndex++

    const query = `
      SELECT p.*,
             json_build_object('name', a.name, 'type', a.type) as agent
      FROM proposals p
      LEFT JOIN agents a ON p."agentId" = a.id
      ${whereClause}
      ${orderByClause}
      LIMIT $${limitParam} OFFSET $${offsetParam}
    `

    const countQuery = `
      SELECT COUNT(*) as count
      FROM proposals
      ${whereClause}
    `

    console.log(`[PROPOSALS] Executing raw SQL with category filter: ${categoryLevel1 || ''} / ${categoryLevel2 || ''}`)

    proposals = await db.prisma.$queryRawUnsafe(query, ...params)
    const countResult = await db.prisma.$queryRawUnsafe(countQuery, ...params.slice(0, -2)) as any[]
    total = parseInt(countResult[0].count)

  } else {
    // Requête Prisma standard (sans filtre catégorie)
    proposals = await db.prisma.proposal.findMany({
      where: baseWhere,
      include: {
        agent: {
          select: { name: true, type: true }
        }
      },
      orderBy,
      take: parseInt(String(limit)),
      skip: parseInt(String(offset))
    })

    total = await db.prisma.proposal.count({ where: baseWhere })
  }

  console.log(`[PROPOSALS] Prisma findMany took ${Date.now() - findStart}ms (returned ${proposals.length})`)

  // Enrichir chaque proposition avec les infos contextuelles (concurrence limitée)
  const enrichStart = Date.now()
  console.log(`[PROPOSALS] GET /api/proposals?limit=${limit}&offset=${offset} - Starting enrichment of ${proposals.length} proposals (pLimit concurrency=20)`)
  const enrichedProposals = await Promise.all(
    proposals.map((p, idx) => {
      console.log(`[PROPOSALS] Queueing proposal ${idx + 1}/${proposals.length} (${p.id}) to enrichLimit`)
      return enrichLimit(() => enrichProposal(p))
    })
  )
  console.log(`[PROPOSALS] Enrichment of ${proposals.length} proposals took ${Date.now() - enrichStart}ms`)

// ⚡ Cache conservé entre les requêtes pour performance (cleanup périodique en tâche de fond)
  console.log(`[PROPOSALS] Cache retained across requests (size=${enrichmentCache.size})`)

  res.json({
    success: true,
    data: enrichedProposals,
    meta: {
      total,
      limit: parseInt(String(limit)),
      offset: parseInt(String(offset)),
      hasMore: (parseInt(String(offset)) + parseInt(String(limit))) < total
    }
  })
}))

// GET /api/proposals/group/:groupKey - Get proposals by group key
router.get('/group/:groupKey', [
  param('groupKey').isString().notEmpty(),
  validateRequest
], asyncHandler(async (req: Request, res: Response) => {
  const { groupKey } = req.params

  let proposals: any[]

  // Check if it's a new event group
  if (groupKey.startsWith('new-event-')) {
    const proposalId = groupKey.replace('new-event-', '')
    const proposal = await db.prisma.proposal.findUnique({
      where: { id: proposalId },
      include: {
        agent: {
          select: { name: true, type: true }
        },
        applications: {
          select: { id: true, blockType: true, status: true }
        }
      }
    })

    proposals = proposal ? [proposal] : []
  } else {
    // Parse eventId-editionId format
    const [eventId, editionId] = groupKey.split('-')

    if (!eventId || !editionId || eventId === 'unknown' || editionId === 'unknown') {
      throw createError(400, 'Invalid group key format', 'INVALID_GROUP_KEY')
    }

    // Get all proposals for this event/edition combination
    // ⚠️ FIX 2025-12-10: Exclure les propositions ARCHIVED et REJECTED pour éviter
    // qu'elles soient réapprouvées lors de la validation groupée
    proposals = await db.prisma.proposal.findMany({
      where: {
        eventId,
        editionId,
        status: { notIn: ['ARCHIVED', 'REJECTED'] }
      },
      include: {
        agent: {
          select: { name: true, type: true }
        },
        applications: {
          select: { id: true, blockType: true, status: true }
        }
      },
      orderBy: { createdAt: 'desc' }
    })
  }

  // Enrichir chaque proposition avec les infos contextuelles (concurrence limitée)
  const enrichedProposals = await Promise.all(
    proposals.map(p => enrichLimit(() => enrichProposal(p)))
  )

  // ⚡ Nettoyer le cache après l'enrichissement
  enrichmentCache.clear()

  res.json({
    success: true,
    data: enrichedProposals,
    meta: {
      total: enrichedProposals.length,
      groupKey
    }
  })
}))

// GET /api/proposals/:id - Get proposal details
router.get('/:id', [
  param('id').isString().notEmpty(),
  validateRequest
], asyncHandler(async (req: Request, res: Response) => {
  const { id } = req.params

  const proposal = await db.prisma.proposal.findUnique({
    where: { id },
    include: {
      agent: {
        select: { id: true, name: true, type: true }
      }
    }
  })

  if (!proposal) {
    throw createError(404, 'Proposal not found', 'PROPOSAL_NOT_FOUND')
  }

  // Get related proposals for same event/edition/race
  const relatedProposals = await db.prisma.proposal.findMany({
    where: {
      id: { not: id },
      OR: [
        { eventId: proposal.eventId },
        { editionId: proposal.editionId },
        { raceId: proposal.raceId }
      ].filter(condition => Object.values(condition)[0] !== null)
    },
    include: {
      agent: {
        select: { name: true, type: true }
      }
    },
    orderBy: { createdAt: 'desc' }
  })

  // Enrichir la proposition avec les infos contextuelles (nom event, ville, année édition, etc.)
  const enrichedProposal = await enrichProposal(proposal)

  res.json({
    success: true,
    data: {
      ...enrichedProposal,
      relatedProposals
    }
  })
}))

// PUT /api/proposals/:id - Update proposal (approve, reject, archive)
router.put('/:id', requireAuth, [
  param('id').isString().notEmpty(),
  body('status').optional().isIn(['PENDING', 'APPROVED', 'REJECTED', 'ARCHIVED']),
  body('reviewedBy').optional().isString(),
  body('appliedChanges').optional().isObject(),
  body('userModifiedChanges').optional().isObject(),
  body('modificationReason').optional().isString(),
  body('modifiedBy').optional().isString(),
  body('block').optional().isString(),
  validateRequest
], asyncHandler(async (req: Request, res: Response) => {
  const { id } = req.params
  const { status, reviewedBy, appliedChanges, userModifiedChanges, modificationReason, modifiedBy, block } = req.body

  // Récupérer l'utilisateur connecté
  const userId = req.user!.userId

  // Récupérer la proposition actuelle pour gérer les blocs
  const currentProposal = await db.prisma.proposal.findUnique({
    where: { id }
  })

  if (!currentProposal) {
    throw createError(404, 'Proposal not found', 'PROPOSAL_NOT_FOUND')
  }

  const updates: any = {}

  // Si un bloc spécifique est fourni et qu'on approuve
  if (status === 'APPROVED' && block) {
    const approvedBlocks = (currentProposal.approvedBlocks as Record<string, boolean>) || {}
    approvedBlocks[block] = true
    updates.approvedBlocks = approvedBlocks

    // On met le status général à APPROVED seulement si tous les blocs sont approuvés
    // Pour l'instant, on marque comme approuvé dès qu'un bloc est approuvé
    updates.status = status
    updates.reviewedAt = new Date()
    updates.reviewedBy = reviewedBy || userId  // ✅ Enregistrer qui a validé
  } else if (status) {
    // Approbation/rejet global standard
    updates.status = status
    updates.reviewedAt = new Date()
    updates.reviewedBy = reviewedBy || userId  // ✅ Enregistrer qui a validé
  }

  // Gérer les modifications utilisateur
  if (userModifiedChanges) {
    updates.userModifiedChanges = userModifiedChanges
    updates.modificationReason = modificationReason
    updates.modifiedBy = modifiedBy || reviewedBy
    updates.modifiedAt = new Date()
  }

  const proposal = await db.updateProposal(id, updates)

  // If approved, create a ProposalApplication but don't apply yet
  let createdApplication = null
  if (status === 'APPROVED') {
    // Check if application already exists for this proposal
    const existingApp = await db.prisma.proposalApplication.findFirst({
      where: { proposalId: id }
    })

    if (!existingApp) {
      // Check if there's an existing PENDING application with identical changes
      // This avoids creating duplicate updates for grouped proposals
      const proposalChanges = JSON.stringify(proposal.changes)
      const allPendingApplications = await db.prisma.proposalApplication.findMany({
        where: { status: 'PENDING' },
        include: { proposal: true }
      })

      const duplicateApp = allPendingApplications.find((app: ProposalApplication & { proposal: Proposal }) => {
        // Check if same type and same target (event/edition/race)
        if (app.proposal.type !== proposal.type) return false
        if (app.proposal.eventId !== proposal.eventId) return false
        if (app.proposal.editionId !== proposal.editionId) return false
        if (app.proposal.raceId !== proposal.raceId) return false

        // Check if changes are identical
        const appChanges = JSON.stringify(app.proposal.changes)
        return appChanges === proposalChanges
      })

      if (duplicateApp) {
        // Don't create a new application - reuse the existing one
        await db.createLog({
          agentId: proposal.agentId,
          level: 'INFO',
          message: `Proposal ${id} approved - Identical update already pending (${duplicateApp.id})`,
          data: {
            proposalId: id,
            existingApplicationId: duplicateApp.id,
            reason: 'duplicate_changes'
          }
        })
      } else {
        // Create a new application
        createdApplication = await db.prisma.proposalApplication.create({
          data: {
            proposalId: id,
            status: 'PENDING'
          }
        })

        await db.createLog({
          agentId: proposal.agentId,
          level: 'INFO',
          message: `Proposal ${id} approved - Application created and ready for deployment`,
          data: {
            proposalId: id,
            applicationId: createdApplication.id
          }
        })
      }
    } else {
      await db.createLog({
        agentId: proposal.agentId,
        level: 'INFO',
        message: `Proposal ${id} approved - Application already exists`,
        data: {
          proposalId: id,
          existingApplicationId: existingApp.id
        }
      })
    }
  }

  res.json({
    success: true,
    data: proposal,
    createdApplication,
    message: `Proposal ${status?.toLowerCase() || 'updated'} successfully${createdApplication ? ' - Application created and ready for deployment' : ''}`
  })
}))

// ✅ Utility function to filter changes by block type
// This ensures each ProposalApplication only stores changes relevant to its block
function filterChangesByBlock(changes: Record<string, any>, blockType: string): Record<string, any> {
  const blockFields: Record<string, string[]> = {
    event: ['name', 'city', 'country', 'websiteUrl', 'facebookUrl', 'instagramUrl', 'twitterUrl',
            'countrySubdivisionNameLevel1', 'countrySubdivisionNameLevel2',
            'countrySubdivisionDisplayCodeLevel1', 'countrySubdivisionDisplayCodeLevel2',
            'fullAddress', 'latitude', 'longitude', 'coverImage', 'images',
            'peyceReview', 'isPrivate', 'isFeatured', 'isRecommended', 'toUpdate', 'dataSource'],
    edition: ['year', 'startDate', 'endDate', 'timeZone', 'registrationOpeningDate', 'registrationClosingDate',
              'calendarStatus', 'clientStatus', 'status', 'currency', 'medusaVersion', 'customerType',
              'registrantsNumber', 'whatIsIncluded', 'clientExternalUrl', 'bibWithdrawalFullAddress',
              'volunteerCode', 'confirmedAt'],
    organizer: ['organizer', 'organizerId'],
    races: ['races', 'racesToUpdate', 'racesToAdd', 'raceEdits', 'racesToDelete', 'racesToAddFiltered', 'consolidatedRaces']
  }

  const fields = blockFields[blockType] || []
  const filtered: Record<string, any> = {}

  // ✅ FIX: Pour NEW_EVENT, les données edition/races/organizer sont dans changes.edition.new
  const editionData = changes.edition?.new || changes.edition || {}

  // Filter fields for the specified block
  fields.forEach(field => {
    // D'abord chercher au niveau racine
    if (changes[field] !== undefined) {
      filtered[field] = changes[field]
    }
    // ✅ Pour edition, races et organizer : chercher aussi dans edition.new (structure NEW_EVENT)
    else if (blockType === 'edition' && editionData[field] !== undefined) {
      filtered[field] = { new: editionData[field], confidence: changes.edition?.confidence || 1 }
    }
    else if (blockType === 'organizer' && field === 'organizer' && editionData.organizer !== undefined) {
      filtered[field] = { new: editionData.organizer, confidence: changes.edition?.confidence || 1 }
    }
    else if (blockType === 'races' && field === 'races' && editionData.races !== undefined) {
      filtered[field] = { new: editionData.races, confidence: changes.edition?.confidence || 1 }
    }
  })

  // Handle race_* prefixed fields for the races block
  if (blockType === 'races') {
    Object.keys(changes).forEach(key => {
      if (key.startsWith('race_')) {
        filtered[key] = changes[key]
      }
    })
  }

  return filtered
}

// POST /api/proposals/validate-block-group - Validate a block for multiple proposals (grouped mode)
router.post('/validate-block-group', requireAuth, [
  body('proposalIds').isArray().withMessage('proposalIds must be an array'),
  body('proposalIds.*').isString().withMessage('Each proposalId must be a string'),
  body('block').isString().notEmpty().withMessage('block is required'),
  body('changes').isObject().withMessage('changes must be an object'),
  validateRequest
], asyncHandler(async (req: Request, res: Response) => {
  const { proposalIds, block, changes } = req.body
  const userId = req.user!.userId

  // Log pour debug
  console.log('\ud83d\udce6 validate-block-group appelé avec:', {
    proposalIds,
    block,
    changesKeys: Object.keys(changes)
  })

  // Vérifier que les propositions existent et sont du même groupe
  const allProposals = await db.prisma.proposal.findMany({
    where: { id: { in: proposalIds } }
  })

  if (allProposals.length !== proposalIds.length) {
    throw createError(404, 'Some proposals not found', 'PROPOSALS_NOT_FOUND')
  }

  // ⚠️ FIX 2025-12-10: Filtrer les propositions ARCHIVED et REJECTED
  // Elles ne doivent pas être réapprouvées lors de la validation groupée
  const proposals = allProposals.filter((p: Proposal) =>
    p.status !== 'ARCHIVED' && p.status !== 'REJECTED'
  )

  if (proposals.length === 0) {
    throw createError(400, 'No valid proposals to validate (all are archived or rejected)', 'NO_VALID_PROPOSALS')
  }

  // Mettre à jour proposalIds pour ne garder que les valides
  const validProposalIds = proposals.map((p: Proposal) => p.id)

  if (validProposalIds.length < proposalIds.length) {
    console.log(`⚠️ validate-block-group: Filtered out ${proposalIds.length - validProposalIds.length} ARCHIVED/REJECTED proposals`)
  }

  // Vérifier la cohérence du groupe selon le type
  const proposalTypes = [...new Set(proposals.map((p: Proposal) => p.type))]

  // NEW_EVENT : Pas besoin d'editionId (pas encore créée)
  if (proposalTypes.includes('NEW_EVENT')) {
    // Pour NEW_EVENT, on peut avoir plusieurs propositions du même événement
    // ou des événements différents (validation moins stricte)
    console.log('✅ NEW_EVENT détecté - Pas de validation editionId requise')
  } else {
    // EDITION_UPDATE, EVENT_UPDATE, RACE_UPDATE : Doivent cibler la même édition
    const editionIds = [...new Set(proposals.map((p: Proposal) => p.editionId).filter(Boolean))]
    if (editionIds.length !== 1) {
      throw createError(400, 'Proposals must target the same edition', 'INVALID_PROPOSAL_GROUP')
    }
  }

  // Construire le payload consolidé depuis 'changes'
  // Le frontend envoie déjà les changements consolidés (sélectionnés + modifiés)
  const approvedBlocks = { [block]: true }

  // ✅ PHASE 1: Construire le payload final (agent + user merged)
  const firstProposal = proposals[0]
  const baseChanges = { ...firstProposal.changes as Record<string, any> }

  // ✅ FIX: Lire raceEdits depuis 'changes' envoyé par le frontend
  // Le frontend envoie déjà userModifiedRaceChanges dans changes.raceEdits
  const raceEdits = changes.raceEdits || {}

  console.log('🔧 Construction payload final:', {
    block,
    baseChangesKeys: Object.keys(baseChanges),
    changesKeys: Object.keys(changes),
    hasRaceEdits: !!raceEdits,
    raceEditsKeys: Object.keys(raceEdits)
  })

  // 1. Merger changes envoyé par le frontend avec baseChanges
  Object.entries(changes).forEach(([key, value]) => {
    if (key !== 'raceEdits') {
      baseChanges[key] = value
    }
  })

  // 2. ✅ Construire racesToDelete depuis raceEdits._deleted
  if (block === 'races' && Object.keys(raceEdits).length > 0) {
    const racesToDelete: Array<{ raceId: number | string, raceName: string }> = []

    // Essayer d'extraire existingRaces depuis les changes (racesToUpdate)
    const existingRacesFromChanges = baseChanges.racesToUpdate?.new || baseChanges.racesToUpdate || []

    // ✅ FIX 2025-12-11: Construire un index par raceId pour lookup rapide
    const racesByRaceId: Record<string, any> = {}
    if (Array.isArray(existingRacesFromChanges)) {
      existingRacesFromChanges.forEach((race: any) => {
        if (race.raceId) {
          racesByRaceId[race.raceId.toString()] = race
        }
      })
    }

    Object.entries(raceEdits).forEach(([key, mods]: [string, any]) => {
      if (mods._deleted === true) {
        if (key.startsWith('existing-')) {
          // Course existante supprimée (ancien format)
          const index = parseInt(key.replace('existing-', ''))
          const race = existingRacesFromChanges[index]
          if (race) {
            racesToDelete.push({
              raceId: race.raceId || race.id || key,
              raceName: race.raceName || race.name || `Course ${index}`
            })
          } else {
            // Fallback si pas trouvé
            racesToDelete.push({
              raceId: key,
              raceName: `Course existing-${index}`
            })
          }
        } else if (key.startsWith('new-')) {
          // Nouvelle course supprimée avant application
          const index = parseInt(key.replace('new-', ''))
          racesToDelete.push({
            raceId: key,
            raceName: `Nouvelle course ${index}`
          })
        } else if (/^\d+$/.test(key)) {
          // ✅ FIX 2025-12-11: Nouveau format - clé est le vrai raceId
          const race = racesByRaceId[key]
          if (race) {
            racesToDelete.push({
              raceId: parseInt(key),
              raceName: race.raceName || race.name || `Course ${key}`
            })
          } else {
            racesToDelete.push({
              raceId: parseInt(key),
              raceName: `Course ${key}`
            })
          }
        }
      }
    })

    if (racesToDelete.length > 0) {
      baseChanges.racesToDelete = racesToDelete
      console.log('🗑️ Courses à supprimer:', racesToDelete.map(r => `${r.raceName} (${r.raceId})`))
    }

    // ✅ FIX 2025-12-11: Construire racesToAddFiltered pour éviter de créer puis supprimer des courses
    // Collecter les indices des nouvelles courses (new-X) marquées comme supprimées
    const racesToAddFiltered: number[] = []
    Object.entries(raceEdits).forEach(([key, mods]: [string, any]) => {
      if (mods._deleted === true && key.startsWith('new-')) {
        const index = parseInt(key.replace('new-', ''))
        if (!isNaN(index) && index < 1000000) { // Exclure les courses ajoutées manuellement (timestamp)
          racesToAddFiltered.push(index)
        }
      }
    })

    if (racesToAddFiltered.length > 0) {
      baseChanges.racesToAddFiltered = racesToAddFiltered
      console.log('🚫 Nouvelles courses à ne PAS créer (indices):', racesToAddFiltered)
    }
  }

  // 3. ✅ Merger modifications utilisateur dans racesToUpdate
  if (block === 'races' && Object.keys(raceEdits).length > 0) {
    // Gérer racesToUpdate (nouvelle structure)
    if (baseChanges.racesToUpdate) {
      const racesToUpdate = baseChanges.racesToUpdate.new || baseChanges.racesToUpdate
      if (Array.isArray(racesToUpdate)) {
        racesToUpdate.forEach((race: any, index: number) => {
          // ✅ FIX 2025-12-11: Le frontend envoie maintenant les vrais raceId comme clés
          // Chercher d'abord par raceId, puis fallback sur existing-{index} (rétro-compatibilité)
          const raceId = race.raceId?.toString()
          const userEdits = raceEdits[raceId] || raceEdits[`existing-${index}`]

          if (userEdits && !userEdits._deleted) {
            if (!race.updates) race.updates = {}
            // Appliquer modifications utilisateur
            Object.entries(userEdits).forEach(([field, value]) => {
              if (field !== '_deleted') {
                race.updates[field] = {
                  new: value,
                  old: race.currentData?.[field]
                }
              }
            })
          }
        })
      }
    }

    // Gérer racesToAdd (nouvelles courses)
    if (baseChanges.racesToAdd) {
      const racesToAdd = baseChanges.racesToAdd.new || baseChanges.racesToAdd
      if (Array.isArray(racesToAdd)) {
        racesToAdd.forEach((race: any, index: number) => {
          const key = `new-${index}`
          const userEdits = raceEdits[key]

          if (userEdits && !userEdits._deleted) {
            // Appliquer modifications utilisateur sur nouvelles courses
            Object.entries(userEdits).forEach(([field, value]) => {
              if (field !== '_deleted') {
                // ✅ Vérifier si race[field] est déjà un objet {new, old}
                if (race[field] && typeof race[field] === 'object' && 'new' in race[field]) {
                  // Déjà au bon format, juste mettre à jour .new
                  race[field].new = value
                } else {
                  // Soit undefined, soit une valeur simple (string, number, etc.)
                  // Créer la structure {new, old}
                  race[field] = {
                    new: value,
                    old: race[field] || null  // Préserver l'ancienne valeur si elle existe
                  }
                }
              }
            })
          }
        })
      }
    }
  }

  // ✅ FIX: Merger baseChanges (agent) + changes (user) au lieu de choisir l'un ou l'autre
  const finalPayload = { ...baseChanges, ...changes }

  // Ajouter raceEdits si non vide (pour compatibilité backend)
  if (Object.keys(raceEdits).length > 0) {
    finalPayload.raceEdits = raceEdits
  }

  console.log('📦 Payload final construit:', {
    block,
    payloadKeys: Object.keys(finalPayload),
    racesToUpdate: finalPayload.racesToUpdate?.length || finalPayload.racesToUpdate?.new?.length || 0,
    racesToAdd: finalPayload.racesToAdd?.length || finalPayload.racesToAdd?.new?.length || 0,
    racesToDelete: finalPayload.racesToDelete?.length || 0,
    hasRaceEdits: !!finalPayload.raceEdits
  })

  // ✅ FIX 2025-12-11: Construire userModifiedChanges à partir de finalPayload (pas juste changes)
  // Cela inclut racesToAddFiltered et racesToDelete construits à partir de raceEdits
  const userModifiedChangesToSave = { ...changes }
  if (baseChanges.racesToAddFiltered) {
    userModifiedChangesToSave.racesToAddFiltered = baseChanges.racesToAddFiltered
  }
  if (baseChanges.racesToDelete) {
    userModifiedChangesToSave.racesToDelete = baseChanges.racesToDelete
  }

  // Mettre à jour les propositions valides avec le même payload
  const updatedProposals = await Promise.all(
    validProposalIds.map(async (proposalId: string) => {
      const proposal = proposals.find((p: Proposal) => p.id === proposalId)!
      const existingApprovedBlocks = (proposal.approvedBlocks as Record<string, boolean>) || {}
      const existingUserModifiedChanges = (proposal.userModifiedChanges as Record<string, any>) || {}

      return db.updateProposal(proposalId, {
        approvedBlocks: { ...existingApprovedBlocks, ...approvedBlocks },
        userModifiedChanges: { ...existingUserModifiedChanges, ...userModifiedChangesToSave },
        modifiedAt: new Date(),
        modifiedBy: userId
      })
    })
  )

  // Vérifier si tous les blocs ATTENDUS sont validés pour marquer les propositions comme APPROVED
  // On détermine les blocs attendus depuis le contenu de changes
  const updatedFirstProposal = updatedProposals[0]
  const approvedBlocksObj = updatedFirstProposal.approvedBlocks as Record<string, boolean>

  // ✅ Déterminer les blocs ATTENDUS en analysant les changes
  const expectedBlocks = new Set<string>()
  const proposalChanges = updatedFirstProposal.changes as Record<string, any>

  // Analyser les champs pour déterminer les blocs nécessaires
  const eventFields = ['name', 'city', 'country', 'countrySubdivisionNameLevel1',
    'countrySubdivisionNameLevel2', 'fullAddress', 'latitude', 'longitude',
    'websiteUrl', 'facebookUrl', 'instagramUrl', 'twitterUrl']
  const editionFields = ['year', 'startDate', 'endDate', 'calendarStatus', 'timeZone',
    'registrationStartDate', 'registrationEndDate', 'registrantsNumber']

  Object.keys(proposalChanges).forEach(field => {
    if (eventFields.includes(field)) {
      expectedBlocks.add('event')
    } else if (editionFields.includes(field)) {
      expectedBlocks.add('edition')
    } else if (field === 'organizer') {
      expectedBlocks.add('organizer')
    } else if (field === 'races' || field === 'racesToAdd' || field === 'racesToUpdate') {
      expectedBlocks.add('races')
    }
  })

  // Pour NEW_EVENT, on attend toujours les blocs: event, edition, races (organizer optionnel)
  if (updatedFirstProposal.type === 'NEW_EVENT') {
    expectedBlocks.add('event')
    expectedBlocks.add('edition')
    // races optionnel pour NEW_EVENT
  }

  // Tous les blocs attendus doivent être validés
  const allBlocksValidated = expectedBlocks.size > 0 &&
    Array.from(expectedBlocks).every(blockKey => approvedBlocksObj[blockKey] === true)

  console.log('🔍 Vérification blocs:', {
    expectedBlocks: Array.from(expectedBlocks),
    approvedBlocksObj,
    allBlocksValidated,
    willApprove: allBlocksValidated
  })

  // ✅ NOUVEAU : Créer une application PAR BLOC validé
  // Vérifier si une application PENDING existe déjà pour CE bloc spécifique
  // ⚠️ FIX 2025-12-08 : Ne PAS chercher les applications APPLIED, sinon on les met à jour
  // au lieu de créer une nouvelle application pour la proposition courante
  const existingPendingApp = await db.prisma.proposalApplication.findFirst({
    where: {
      proposalId: { in: validProposalIds },
      blockType: block,
      status: 'PENDING'  // ✅ FIX: Seulement PENDING, pas APPLIED
    }
  })

  if (existingPendingApp) {
    console.log(`ℹ️ Application PENDING existante pour bloc "${block}":`, {
      applicationId: existingPendingApp.id,
      validProposalIds,
      block
    })

    // ✅ Mettre à jour appliedChanges avec le payload FILTRÉ par bloc
    const filteredPayload = filterChangesByBlock(finalPayload, block)

    console.log(`🔍 Filtrage appliedChanges pour bloc "${block}":`, {
      originalKeys: Object.keys(finalPayload),
      filteredKeys: Object.keys(filteredPayload)
    })

    await db.prisma.proposalApplication.update({
      where: { id: existingPendingApp.id },
      data: {
        appliedChanges: filteredPayload,
        updatedAt: new Date()
      }
    })

    console.log('✅ appliedChanges mis à jour avec payload filtré')

    await db.createLog({
      agentId: firstProposal.agentId,
      level: 'INFO',
      message: `Block "${block}" PENDING application updated with final payload for proposals [${validProposalIds.join(', ')}]`,
      data: {
        validProposalIds,
        block,
        existingApplicationId: existingPendingApp.id,
        payloadKeys: Object.keys(finalPayload)
      }
    })
  } else {
    // ✅ Créer une nouvelle application pour CE bloc uniquement
    const applicationId = `cmapp${Date.now()}${Math.random().toString(36).substr(2, 9)}`

    // ✅ Filtrer le payload pour ne garder que les champs du bloc
    const filteredPayload = filterChangesByBlock(finalPayload, block)

    console.log(`🔍 Filtrage appliedChanges pour bloc "${block}":`, {
      originalKeys: Object.keys(finalPayload),
      filteredKeys: Object.keys(filteredPayload)
    })

    // Utiliser Prisma create au lieu de executeRaw pour pouvoir passer appliedChanges (JSONB)
    await db.prisma.proposalApplication.create({
      data: {
        id: applicationId,
        proposalId: validProposalIds[0],
        proposalIds: validProposalIds,
        blockType: block,
        status: 'PENDING',
        appliedChanges: filteredPayload,  // ✅ Payload FILTRÉ par bloc
        logs: []
      }
    })

    await db.createLog({
      agentId: firstProposal.agentId,
      level: 'INFO',
      message: `Application created for block "${block}" with final payload - proposals [${validProposalIds.join(', ')}]`,
      data: {
        validProposalIds,
        applicationId,
        block,
        payloadKeys: Object.keys(finalPayload)
      }
    })

    console.log(`✅ Application créée pour bloc "${block}" avec appliedChanges:`, applicationId)
  }

  // ✅ Déterminer le statut selon les blocs validés
  if (allBlocksValidated) {
    // Tous les blocs validés → APPROVED
    const approvedProposals = await Promise.all(
      validProposalIds.map((proposalId: string) =>
        db.updateProposal(proposalId, {
          status: 'APPROVED',
          reviewedAt: new Date(),
          reviewedBy: userId
        })
      )
    )

    console.log('✅ Tous les blocs validés - Statut mis à jour à APPROVED:', {
      validProposalIds,
      statuses: approvedProposals.map(p => ({ id: p.id, status: p.status }))
    })
  } else {
    // Au moins un bloc validé, mais pas tous → PARTIALLY_APPROVED
    const validatedBlocksCount = Object.values(approvedBlocksObj).filter(Boolean).length

    if (validatedBlocksCount > 0) {
      const partiallyApprovedProposals = await Promise.all(
        validProposalIds.map((proposalId: string) =>
          db.updateProposal(proposalId, {
            status: 'PARTIALLY_APPROVED',
            reviewedAt: new Date(),
            reviewedBy: userId
          })
        )
      )

      console.log(`🔶 ${validatedBlocksCount} bloc(s) validé(s) - Statut mis à jour à PARTIALLY_APPROVED:`, {
        validProposalIds,
        validatedBlocks: Object.keys(approvedBlocksObj).filter(k => approvedBlocksObj[k]),
        statuses: partiallyApprovedProposals.map(p => ({ id: p.id, status: p.status }))
      })
    }
  }

  // Récupérer les propositions finales avec le statut mis à jour
  // On doit recharger depuis la DB car le statut a été changé après updatedProposals
  const finalProposals = await db.prisma.proposal.findMany({
    where: { id: { in: validProposalIds } }
  })

  console.log('✅ Propositions mises à jour:', finalProposals.map((p: Proposal) => ({ id: p.id, status: p.status })))

  // ✅ AUTO-ARCHIVAGE : Archiver les autres propositions PENDING du même groupe
  // Quand une proposition est validée, les autres du même groupe deviennent obsolètes
  let archivedCount = 0
  if (firstProposal.eventId && firstProposal.editionId) {
    const otherPendingProposals = await db.prisma.proposal.findMany({
      where: {
        eventId: firstProposal.eventId,
        editionId: firstProposal.editionId,
        id: { notIn: proposalIds },
        status: 'PENDING'
      }
    })

    if (otherPendingProposals.length > 0) {
      await db.prisma.proposal.updateMany({
        where: {
          id: { in: otherPendingProposals.map(p => p.id) }
        },
        data: {
          status: 'ARCHIVED',
          reviewedAt: new Date(),
          reviewedBy: 'system-auto-archive',
          modificationReason: `Auto-archived: superseded by validated proposals [${proposalIds.join(', ')}]`
        }
      })

      archivedCount = otherPendingProposals.length

      console.log(`🗄️ Auto-archivage: ${archivedCount} proposition(s) PENDING archivée(s):`, {
        archivedIds: otherPendingProposals.map(p => p.id),
        reason: 'superseded by validated proposals'
      })

      await db.createLog({
        agentId: firstProposal.agentId,
        level: 'INFO',
        message: `Auto-archived ${archivedCount} PENDING proposal(s) superseded by validation`,
        data: {
          validatedProposalIds: proposalIds,
          archivedProposalIds: otherPendingProposals.map(p => p.id),
          eventId: firstProposal.eventId,
          editionId: firstProposal.editionId
        }
      })
    }
  }

  res.json({
    success: true,
    data: finalProposals,
<<<<<<< HEAD
    message: `Block "${block}" validated for ${proposalIds.length} proposals${allBlocksValidated ? ' - Proposals approved' : ''}${archivedCount > 0 ? ` - ${archivedCount} other proposal(s) auto-archived` : ''}`
=======
    message: `Block "${block}" validated for ${validProposalIds.length} proposals${allBlocksValidated ? ' - Proposals approved' : ''}`
>>>>>>> 665b28fb
  })
}))

// POST /api/proposals/:id/compare - Compare proposal with existing data
router.post('/:id/compare', [
  param('id').isString().notEmpty(),
  body('existingEventId').optional().isString(),
  validateRequest
], asyncHandler(async (req: Request, res: Response) => {
  const { id } = req.params
  const { existingEventId } = req.body

  const proposal = await db.prisma.proposal.findUnique({
    where: { id }
  })

  if (!proposal) {
    throw createError(404, 'Proposal not found', 'PROPOSAL_NOT_FOUND')
  }

  // Comparaison désactivée - nécessiterait de requêter Miles Republic
  res.json({
    success: true,
    data: {
      proposal: proposal.changes,
      existing: null,
      message: 'Comparison temporarily unavailable - cache removed'
    }
  })
}))

// POST /api/proposals/:id/apply - Manually apply an approved proposal
router.post('/:id/apply', requireAuth, [
  param('id').isString().notEmpty(),
  body('selectedChanges').isObject().withMessage('selectedChanges must be an object'),
  body('force').optional().isBoolean().withMessage('force must be a boolean'),
  validateRequest
], asyncHandler(async (req: Request, res: Response) => {
  const { id } = req.params
  const { selectedChanges, force = false } = req.body

  // Récupérer l'utilisateur connecté
  const userId = req.user!.userId

  // Vérifier que la proposition existe et est approuvée
  const proposal = await db.prisma.proposal.findUnique({
    where: { id },
    include: { agent: true }
  })

  if (!proposal) {
    throw createError(404, 'Proposal not found', 'PROPOSAL_NOT_FOUND')
  }

  if (!force && proposal.status !== 'APPROVED') {
    throw createError(400, 'Proposal must be approved to be applied', 'PROPOSAL_NOT_APPROVED')
  }

  try {
    // Enregistrer qui applique la proposition
    await db.updateProposal(id, {
      appliedBy: userId  // ✅ Enregistrer qui a appliqué
    })

    // Appliquer la proposition
    const applicationResult = await db.applyProposal(id, selectedChanges)

    // Logger le résultat
    await db.createLog({
      agentId: proposal.agentId,
      level: applicationResult.success ? 'INFO' : 'ERROR',
      message: applicationResult.success
        ? `Manual application of proposal ${id} successful`
        : `Manual application of proposal ${id} failed`,
      data: {
        proposalId: id,
        selectedChanges,
        applicationResult,
        force
      }
    })

    if (!applicationResult.success) {
      return res.status(400).json({
        success: false,
        data: applicationResult,
        message: 'Application failed with errors'
      })
    }

    res.json({
      success: true,
      data: applicationResult,
      message: 'Proposal applied successfully'
    })
  } catch (error) {
    await db.createLog({
      agentId: proposal.agentId,
      level: 'ERROR',
      message: `Critical error during manual application of proposal ${id}`,
      data: {
        proposalId: id,
        selectedChanges,
        error: error instanceof Error ? error.message : 'Unknown error',
        force
      }
    })

    throw createError(
      500,
      `Failed to apply proposal: ${error instanceof Error ? error.message : 'Unknown error'}`,
      'PROPOSAL_APPLICATION_ERROR'
    )
  }
}))

// POST /api/proposals/:id/unapprove - Cancel an approval and revert to PENDING
router.post('/:id/unapprove', requireAuth, [
  param('id').isString().notEmpty(),
  validateRequest
], asyncHandler(async (req: Request, res: Response) => {
  const { id } = req.params

  const proposal = await db.prisma.proposal.findUnique({
    where: { id },
    include: {
      applications: true,
      agent: true
    }
  })

  if (!proposal) {
    throw createError(404, 'Proposal not found', 'PROPOSAL_NOT_FOUND')
  }

  // Si la proposition n'est pas approuvée, retourner succès silencieux
  // (elle peut avoir été déjà annulée par un autre bloc)
  if (proposal.status !== 'APPROVED') {
    return res.json({
      success: true,
      message: 'Proposal is already not approved',
      data: {
        proposalId: id,
        currentStatus: proposal.status,
        alreadyUnapproved: true
      }
    })
  }

  // Supprimer les applications PENDING
  const pendingApplications = proposal.applications.filter((app: ProposalApplication) => app.status === 'PENDING')

  await db.prisma.$transaction(async (tx: Prisma.TransactionClient) => {
    // Supprimer les applications en attente
    if (pendingApplications.length > 0) {
      await tx.proposalApplication.deleteMany({
        where: {
          id: { in: pendingApplications.map((app: ProposalApplication) => app.id) }
        }
      })
    }

    // Remettre la proposition à PENDING et réinitialiser approvedBlocks
    await tx.proposal.update({
      where: { id },
      data: {
        status: 'PENDING',
        reviewedAt: null,
        reviewedBy: null,
        approvedBlocks: {} // Réinitialiser tous les blocs approuvés
      }
    })
  })

  await db.createLog({
    agentId: proposal.agentId,
    level: 'INFO',
    message: `Proposal ${id} approval cancelled - reverted to PENDING`,
    data: {
      proposalId: id,
      deletedApplications: pendingApplications.length
    }
  })

  res.json({
    success: true,
    message: 'Proposal approval cancelled successfully',
    data: {
      proposalId: id,
      newStatus: 'PENDING',
      deletedApplications: pendingApplications.length
    }
  })
}))

// POST /api/proposals/:id/convert-to-edition-update - Convert NEW_EVENT to EDITION_UPDATE
router.post('/:id/convert-to-edition-update', [
  param('id').isString().notEmpty(),
  body('eventId').isInt().withMessage('eventId must be an integer'),
  body('editionId').isInt().withMessage('editionId must be an integer'),
  body('eventName').isString().notEmpty().withMessage('eventName is required'),
  body('eventSlug').isString().notEmpty().withMessage('eventSlug is required'),
  body('editionYear').isString().notEmpty().withMessage('editionYear is required'),
  validateRequest
], asyncHandler(async (req: Request, res: Response) => {
  const { id } = req.params
  const { eventId, editionId, eventName, eventSlug, editionYear } = req.body

  // 1. Récupérer la proposition NEW_EVENT originale
  const originalProposal = await db.prisma.proposal.findUnique({
    where: { id },
    include: { agent: true }
  })

  if (!originalProposal) {
    throw createError(404, 'Proposal not found', 'PROPOSAL_NOT_FOUND')
  }

  if (originalProposal.type !== 'NEW_EVENT') {
    throw createError(400, 'Can only convert NEW_EVENT proposals', 'INVALID_PROPOSAL_TYPE')
  }

  if (originalProposal.status !== 'PENDING') {
    throw createError(400, 'Can only convert PENDING proposals', 'INVALID_PROPOSAL_STATUS')
  }

  // 2. Récupérer l'édition existante depuis Miles Republic
  const milesRepublicConn = await db.prisma.databaseConnection.findFirst({
    where: { type: 'MILES_REPUBLIC', isActive: true }
  })

  if (!milesRepublicConn) {
    throw createError(500, 'Miles Republic connection not found', 'DATABASE_CONNECTION_NOT_FOUND')
  }

  // Lazy load DatabaseManager
  const { DatabaseManager, createConsoleLogger } = await import('@data-agents/agent-framework')
  const logger = createConsoleLogger('API', 'convert-proposal')
  const dbManager = DatabaseManager.getInstance(logger)
  const sourceDb = await dbManager.getConnection(milesRepublicConn.id)

  // Récupérer l'édition avec ses données complètes
  const existingEdition = await sourceDb.edition.findUnique({
    where: { id: editionId },
    include: {
      organization: true,
      races: {
        where: { isArchived: false }
      }
    }
  })

  if (!existingEdition) {
    throw createError(404, 'Edition not found in Miles Republic', 'EDITION_NOT_FOUND')
  }

  // 3. Transformer les changes de NEW_EVENT vers EDITION_UPDATE avec old/new
  const originalChanges = originalProposal.changes as Record<string, any>
  const editionChanges: Record<string, any> = {}

  // Extraire les champs d'édition depuis les changes
  if (originalChanges.edition?.new) {
    const editionData = originalChanges.edition.new
    const confidence = originalChanges.edition.confidence || 0.9

    // Copier les champs d'édition avec valeurs actuelles
    if (editionData.startDate) {
      editionChanges.startDate = {
        old: existingEdition.startDate?.toISOString() || null,
        new: editionData.startDate,
        confidence
      }
    }
    if (editionData.endDate) {
      editionChanges.endDate = {
        old: existingEdition.endDate?.toISOString() || null,
        new: editionData.endDate,
        confidence
      }
    }
    if (editionData.timeZone) {
      editionChanges.timeZone = {
        old: existingEdition.timeZone || null,
        new: editionData.timeZone,
        confidence
      }
    }
    if (editionData.calendarStatus) {
      editionChanges.calendarStatus = {
        old: existingEdition.calendarStatus || null,
        new: editionData.calendarStatus,
        confidence
      }
    }
    if (editionData.year) {
      editionChanges.year = {
        old: existingEdition.year || null,
        new: editionData.year,
        confidence
      }
    }

    // Organisateur
    if (editionData.organizer) {
      editionChanges.organizer = {
        old: existingEdition.organization ? {
          name: existingEdition.organization.name,
          email: existingEdition.organization.email,
          phone: existingEdition.organization.phone,
          websiteUrl: existingEdition.organization.websiteUrl,
          facebookUrl: existingEdition.organization.facebookUrl,
          instagramUrl: existingEdition.organization.instagramUrl
        } : null,
        new: editionData.organizer,
        confidence
      }
    }

    // Courses : Matcher avec l'édition existante (algorithme hybride distance + nom)
    if (editionData.races && editionData.races.length > 0) {
      const ffaRaces = editionData.races
      const existingRaces = existingEdition.races || []

      // Importer la fonction de matching hybride depuis agent-framework
      const { matchRacesByDistanceAndName } = await import('@data-agents/agent-framework')

      // Utiliser l'algorithme de matching hybride avec tolérance 5% par défaut
      // TODO: Récupérer la tolérance depuis la config de l'agent si disponible
      const matchingResult = matchRacesByDistanceAndName(ffaRaces, existingRaces, logger, 0.05)

      logger.info(`  📊 Matching result: ${matchingResult.matched.length} matched, ${matchingResult.unmatched.length} unmatched`)

      const racesToAdd: any[] = []
      const racesToUpdate: any[] = []
      const racesExisting: any[] = [] // ✅ Courses matchées SANS changement

      // Courses non matchées → Nouvelles courses
      for (const ffaRace of matchingResult.unmatched) {
        racesToAdd.push(ffaRace)
      }

      // Courses matchées → Vérifier les différences
      for (const { ffa: ffaRace, db: matchingRace } of matchingResult.matched) {
        const raceUpdates: any = {}

        // Vérifier l'élévation
        if (ffaRace.runPositiveElevation &&
            (!matchingRace.runPositiveElevation ||
             Math.abs(matchingRace.runPositiveElevation - ffaRace.runPositiveElevation) > 10)) {
          raceUpdates.runPositiveElevation = {
            old: matchingRace.runPositiveElevation,
            new: ffaRace.runPositiveElevation,
            confidence
          }
        }

        // Vérifier la date/heure de départ
        if (ffaRace.startDate) {
          const ffaStartDate = new Date(ffaRace.startDate)
          const dbStartDate = matchingRace.startDate ? new Date(matchingRace.startDate) : null

          if (!dbStartDate || Math.abs(ffaStartDate.getTime() - dbStartDate.getTime()) > 3600000) {
            raceUpdates.startDate = {
              old: dbStartDate?.toISOString() || null,
              new: ffaRace.startDate,
              confidence
            }
          }
        }

        // Si des mises à jour sont nécessaires, les ajouter
        if (Object.keys(raceUpdates).length > 0) {
          racesToUpdate.push({
            raceId: matchingRace.id,
            raceName: matchingRace.name,
            // ✅ Inclure tous les champs FFA pour affichage dans l'interface
            runDistance: ffaRace.runDistance,
            runPositiveElevation: ffaRace.runPositiveElevation,
            categoryLevel1: ffaRace.categoryLevel1,
            categoryLevel2: ffaRace.categoryLevel2,
            startDate: ffaRace.startDate,
            updates: raceUpdates
          })
        } else {
          // ✅ Course matchée SANS changement → Affichage informatif avec currentData
          const startDateIso = matchingRace.startDate
            ? (matchingRace.startDate instanceof Date
                ? matchingRace.startDate.toISOString()
                : matchingRace.startDate)
            : null

          racesExisting.push({
            raceId: matchingRace.id,
            raceName: matchingRace.name,
            // ✅ Toutes les valeurs actuelles (pour colonne "Valeur actuelle")
            currentData: {
              name: matchingRace.name,
              runDistance: matchingRace.runDistance,
              walkDistance: matchingRace.walkDistance,
              bikeDistance: matchingRace.bikeDistance,
              swimDistance: matchingRace.swimDistance,
              runPositiveElevation: matchingRace.runPositiveElevation,
              categoryLevel1: matchingRace.categoryLevel1,
              categoryLevel2: matchingRace.categoryLevel2,
              startDate: startDateIso
            },
            // ✅ Dupliquer au niveau racine pour compatibilité hook
            runDistance: matchingRace.runDistance,
            walkDistance: matchingRace.walkDistance,
            bikeDistance: matchingRace.bikeDistance,
            swimDistance: matchingRace.swimDistance,
            runPositiveElevation: matchingRace.runPositiveElevation,
            categoryLevel1: matchingRace.categoryLevel1,
            categoryLevel2: matchingRace.categoryLevel2,
            startDate: startDateIso
          })
        }
      }

      // Ajouter les courses non matchées
      if (racesToAdd.length > 0) {
        editionChanges.racesToAdd = { new: racesToAdd, confidence }
      }

      // Ajouter les mises à jour de courses
      if (racesToUpdate.length > 0) {
        editionChanges.racesToUpdate = { new: racesToUpdate, confidence }
      }

      // ✅ Ajouter les courses existantes sans changement (affichage informatif)
      if (racesExisting.length > 0) {
        // Format avec marqueur pour que le frontend les reconnaisse
        const racesExistingWithMarker = racesExisting.map(race => ({
          ...race,
          _isExistingUnchanged: true
        }))
        editionChanges.racesExisting = { new: racesExistingWithMarker, confidence }
      }

      // Logger le résultat
      logger.info(`  🏁 Races summary: ${racesToAdd.length} to add, ${racesToUpdate.length} to update, ${racesExisting.length} existing unchanged`)
    }
  }

  // 4. Créer la nouvelle proposition EDITION_UPDATE
  const newProposal = await db.prisma.proposal.create({
    data: {
      agentId: originalProposal.agentId,
      type: 'EDITION_UPDATE',
      status: 'PENDING',
      eventId: eventId.toString(),
      editionId: editionId.toString(),
      changes: editionChanges,
      justification: [
        {
          type: 'text',
          content: `Converti depuis la proposition NEW_EVENT ${id} - Événement existant détecté par l'utilisateur: ${eventName}`,
          metadata: {
            originalProposalId: id,
            convertedFrom: 'NEW_EVENT',
            selectedEventId: eventId,
            selectedEventName: eventName,
            selectedEventSlug: eventSlug,
            selectedEditionId: editionId,
            selectedEditionYear: editionYear,
            manualSelection: true,
            timestamp: new Date().toISOString()
          }
        },
        ...(originalProposal.justification as any[] || [])
      ],
      confidence: originalProposal.confidence,
      eventName,
      eventCity: originalProposal.eventCity,
      editionYear: parseInt(editionYear)
    }
  })

  // 5. Archiver la proposition originale
  await db.prisma.proposal.update({
    where: { id },
    data: {
      status: 'ARCHIVED',
      reviewedAt: new Date()
    }
  })

  // 6. Logger l'action
  await db.createLog({
    agentId: originalProposal.agentId,
    level: 'INFO',
    message: `Proposal ${id} converted from NEW_EVENT to EDITION_UPDATE ${newProposal.id}`,
    data: {
      originalProposalId: id,
      newProposalId: newProposal.id,
      eventId,
      editionId,
      eventName,
      editionYear,
      timestamp: new Date().toISOString()
    }
  })

  res.status(201).json({
    success: true,
    data: {
      originalProposal: {
        id: originalProposal.id,
        status: 'ARCHIVED'
      },
      newProposal: {
        id: newProposal.id,
        type: newProposal.type,
        status: newProposal.status,
        eventId: newProposal.eventId,
        editionId: newProposal.editionId,
        eventName: newProposal.eventName,
        editionYear: newProposal.editionYear
      }
    },
    message: `Proposal converted successfully - New EDITION_UPDATE proposal created for ${eventName}`
  })
}))

// POST /api/proposals/edition-update-complete - Create a complete EDITION_UPDATE proposal with current values
router.post('/edition-update-complete', [
  body('editionId').isString().notEmpty().withMessage('editionId is required'),
  body('userModifiedChanges').optional().isObject().withMessage('userModifiedChanges must be an object'),
  body('userModifiedRaceChanges').optional().isObject().withMessage('userModifiedRaceChanges must be an object'),
  body('justification').optional().isString(),
  body('autoValidate').optional().isBoolean(),
  validateRequest
], asyncHandler(async (req: Request, res: Response) => {
  const { editionId, userModifiedChanges = {}, userModifiedRaceChanges = {}, justification, autoValidate = false } = req.body

  // Connexion à Miles Republic
  const milesRepublicConn = await db.prisma.databaseConnection.findFirst({
    where: { type: 'MILES_REPUBLIC', isActive: true }
  })

  if (!milesRepublicConn) {
    throw createError(500, 'Miles Republic connection not configured', 'CONFIG_ERROR')
  }

  const { DatabaseManager, createConsoleLogger } = await import('@data-agents/agent-framework')
  const logger = createConsoleLogger('API', 'proposals-api')
  const dbManager = DatabaseManager.getInstance(logger)
  const connection = await dbManager.getConnection(milesRepublicConn.id)

  // Récupérer l'édition et l'événement associé
  const numericEditionId = typeof editionId === 'string' && /^\d+$/.test(editionId)
    ? parseInt(editionId)
    : editionId

  const edition = await connection.edition.findUnique({
    where: { id: numericEditionId },
    include: {
      event: true,
      races: {
        orderBy: { runDistance: 'asc' }
      }
    }
  })

  if (!edition) {
    throw createError(404, `Edition ${editionId} not found in Miles Republic`, 'EDITION_NOT_FOUND')
  }

  const event = edition.event
  if (!event) {
    throw createError(404, `Event not found for edition ${editionId}`, 'EVENT_NOT_FOUND')
  }

  logger.info(`Creating EDITION_UPDATE proposal for edition ${edition.id} (${event.name} ${edition.year})`)

  // Structure: changes = valeurs actuelles, userModifiedChanges = modifications utilisateur
  const changes: Record<string, any> = {}

  // Ajouter toutes les valeurs actuelles de l'édition
  const editionFields = [
    'year', 'startDate', 'endDate', 'timeZone', 'calendarStatus',
    'registrationOpeningDate', 'registrationClosingDate', 'registrantsNumber', 'currency'
  ]

  editionFields.forEach(field => {
    const currentValue = (edition as any)[field]
    const proposedValue = userModifiedChanges[field] !== undefined
      ? userModifiedChanges[field]
      : currentValue

    if (currentValue !== null || proposedValue !== null) {
      changes[field] = {
        old: currentValue,
        new: proposedValue,
        confidence: userModifiedChanges[field] !== undefined ? 1.0 : 1.0
      }
    }
  })

  // Ajouter toutes les valeurs actuelles de l'événement
  const eventFields = [
    'name', 'city', 'country', 'countrySubdivisionNameLevel1', 'countrySubdivisionNameLevel2',
    'fullAddress', 'latitude', 'longitude',
    'websiteUrl', 'facebookUrl', 'instagramUrl', 'twitterUrl'
  ]

  eventFields.forEach(field => {
    const currentValue = (event as any)[field]
    const proposedValue = userModifiedChanges[field] !== undefined
      ? userModifiedChanges[field]
      : currentValue

    if (currentValue !== null || proposedValue !== null) {
      changes[field] = {
        old: currentValue,
        new: proposedValue,
        confidence: userModifiedChanges[field] !== undefined ? 1.0 : 1.0
      }
    }
  })

  // ✅ Transformer toutes les courses existantes en racesToUpdate éditables
  // Chaque champ a une structure { old, new } où old = new (par défaut)
  const racesToUpdate = edition.races.map((race: any, index: number) => {
    const startDateIso = race.startDate
      ? (race.startDate instanceof Date
          ? race.startDate.toISOString()
          : race.startDate)
      : null

    // ✅ Créer un objet updates avec TOUS les champs au format { old, new }
    const updates: Record<string, any> = {}
    const fields = [
      { key: 'name', dbKey: 'name' },
      { key: 'startDate', value: startDateIso },
      { key: 'runDistance', dbKey: 'runDistance' },
      { key: 'walkDistance', dbKey: 'walkDistance' },
      { key: 'bikeDistance', dbKey: 'bikeDistance' },
      { key: 'swimDistance', dbKey: 'swimDistance' },
      { key: 'runPositiveElevation', dbKey: 'runPositiveElevation' },
      { key: 'categoryLevel1', dbKey: 'categoryLevel1' },
      { key: 'categoryLevel2', dbKey: 'categoryLevel2' }
    ]

    fields.forEach(field => {
      const value = field.value !== undefined ? field.value : race[field.dbKey || field.key]
      updates[field.key] = {
        old: value,
        new: value, // Par défaut, new = old (éditable par l'utilisateur)
        confidence: 1.0
      }
    })

    return {
      raceId: race.id,
      raceName: race.name || '',
      // ✅ currentData pour afficher les valeurs actuelles
      currentData: {
        name: race.name || '',
        runDistance: race.runDistance,
        walkDistance: race.walkDistance,
        bikeDistance: race.bikeDistance,
        swimDistance: race.swimDistance,
        runPositiveElevation: race.runPositiveElevation,
        categoryLevel1: race.categoryLevel1,
        categoryLevel2: race.categoryLevel2,
        startDate: startDateIso
      },
      // ✅ updates contient tous les champs au format { old, new }
      updates
    }
  })

  // ✅ Ajouter racesToUpdate pour que toutes les courses soient éditables
  if (racesToUpdate.length > 0) {
    changes.racesToUpdate = {
      new: racesToUpdate,
      confidence: 1.0
    }
  }

  // Créer ou récupérer l'agent manuel
  let manualAgent = await db.prisma.agent.findFirst({
    where: { name: 'Manual Input Agent' }
  })

  if (!manualAgent) {
    manualAgent = await db.prisma.agent.create({
      data: {
        name: 'Manual Input Agent',
        description: 'Agent for manually created proposals',
        type: 'SPECIFIC_FIELD',
        isActive: true,
        frequency: '0 0 * * *',
        config: {}
      }
    })
  }

  // Créer la justification
  const proposalJustification = [
    {
      type: 'manual_creation',
      message: justification || `Modification manuelle de l'édition ${event.name} ${edition.year}`,
      metadata: {
        manual: true,
        eventId: event.id,
        editionId: edition.id,
        timestamp: new Date().toISOString()
      }
    }
  ]

  // Déterminer le statut initial
  const status = autoValidate ? 'APPROVED' : 'PENDING'

  // Créer la proposition
  const newProposal = await db.prisma.proposal.create({
    data: {
      agentId: manualAgent.id,
      type: 'EDITION_UPDATE',
      status,
      eventId: event.id.toString(),
      editionId: edition.id.toString(),
      eventName: event.name,
      eventCity: event.city,
      editionYear: typeof edition.year === 'string' ? parseInt(edition.year) : edition.year,
      changes,
      userModifiedChanges,
      justification: proposalJustification,
      confidence: 1.0,
      approvedBlocks: autoValidate ? {
        edition: true,
        races: true
      } : {}
    },
    include: {
      agent: {
        select: { name: true, type: true }
      }
    }
  })

  // Logger la création
  await db.createLog({
    agentId: manualAgent.id,
    level: 'INFO',
    message: `Manual EDITION_UPDATE proposal created for ${event.name} ${edition.year}`,
    data: {
      proposalId: newProposal.id,
      eventId: event.id,
      editionId: edition.id,
      racesToUpdate: racesToUpdate.length,
      autoValidated: autoValidate
    }
  })

  res.status(201).json({
    success: true,
    data: {
      proposal: {
        id: newProposal.id,
        type: newProposal.type,
        status: newProposal.status,
        eventId: newProposal.eventId,
        editionId: newProposal.editionId,
        eventName: newProposal.eventName,
        editionYear: newProposal.editionYear
      }
    },
    message: autoValidate
      ? `EDITION_UPDATE proposal created and validated for ${event.name} ${edition.year}`
      : `EDITION_UPDATE proposal created for ${event.name} ${edition.year}`
  })
}))

// POST /api/proposals/:id/unapprove-block - Cancel approval of a specific block
router.post('/:id/unapprove-block', [
  param('id').isString().notEmpty(),
  body('block').isString().notEmpty().withMessage('block must be specified'),
  validateRequest
], asyncHandler(async (req: Request, res: Response) => {
  const { id } = req.params
  const { block } = req.body

  const proposal = await db.prisma.proposal.findUnique({
    where: { id },
    include: {
      applications: true,
      agent: true
    }
  })

  if (!proposal) {
    throw createError(404, 'Proposal not found', 'PROPOSAL_NOT_FOUND')
  }

  // Vérifier si CE BLOC SPÉCIFIQUE a déjà été appliqué
  // Un bloc appliqué ne peut plus être annulé (les changements sont déjà en base)
  const appliedBlockApplication = proposal.applications.find(
    (app: ProposalApplication) => app.status === 'APPLIED' && app.blockType === block
  )
  if (appliedBlockApplication) {
    throw createError(400, `Cannot unapprove block "${block}" that has already been applied`, 'BLOCK_ALREADY_APPLIED')
  }

  const approvedBlocks = (proposal.approvedBlocks as Record<string, boolean>) || {}

  // Si ce bloc n'est pas approuvé, retourner succès silencieux
  if (!approvedBlocks[block]) {
    return res.json({
      success: true,
      message: `Block "${block}" is already not approved`,
      data: {
        proposalId: id,
        block,
        currentStatus: proposal.status,
        approvedBlocks,
        alreadyUnapproved: true
      }
    })
  }

  // Retirer ce bloc des blocs approuvés
  delete approvedBlocks[block]

  // Si plus aucun bloc approuvé, remettre la proposition à PENDING
  const hasRemainingApprovedBlocks = Object.values(approvedBlocks).some(v => v === true)
  const newStatus = hasRemainingApprovedBlocks ? 'APPROVED' : 'PENDING'

  await db.prisma.$transaction(async (tx: Prisma.TransactionClient) => {
    // Si on repasse à PENDING, supprimer les applications en attente
    if (newStatus === 'PENDING') {
      const pendingApplications = proposal.applications.filter((app: ProposalApplication) => app.status === 'PENDING')

      if (pendingApplications.length > 0) {
        await tx.proposalApplication.deleteMany({
          where: {
            id: { in: pendingApplications.map((app: ProposalApplication) => app.id) }
          }
        })
      }
    }

    // Mettre à jour la proposition
    await tx.proposal.update({
      where: { id },
      data: {
        status: newStatus,
        approvedBlocks,
        reviewedAt: newStatus === 'PENDING' ? null : proposal.reviewedAt,
        reviewedBy: newStatus === 'PENDING' ? null : proposal.reviewedBy
      }
    })
  })

  await db.createLog({
    agentId: proposal.agentId,
    level: 'INFO',
    message: `Proposal ${id} - Block "${block}" approval cancelled`,
    data: {
      proposalId: id,
      block,
      newStatus,
      remainingApprovedBlocks: Object.keys(approvedBlocks).filter(k => approvedBlocks[k])
    }
  })

  res.json({
    success: true,
    message: `Block "${block}" approval cancelled successfully`,
    data: {
      proposalId: id,
      block,
      newStatus,
      approvedBlocks,
      hasRemainingApprovedBlocks
    }
  })
}))

// GET /api/proposals/:id/approved-blocks - Get approved blocks info (debug)
router.get('/:id/approved-blocks', [
  param('id').isString().notEmpty(),
  validateRequest
], asyncHandler(async (req: Request, res: Response) => {
  const { id } = req.params

  const proposal = await db.prisma.proposal.findUnique({
    where: { id }
  })

  if (!proposal) {
    throw createError(404, 'Proposal not found', 'PROPOSAL_NOT_FOUND')
  }

  const approvedBlocks = (proposal.approvedBlocks as Record<string, boolean>) || {}
  const changes = proposal.changes as Record<string, any>

  // Categorize changes by block
  const changesByBlock: Record<string, string[]> = {}
  for (const field of Object.keys(changes)) {
    let block = 'edition'
    if (field === 'organizer' || field === 'organizerId') {
      block = 'organizer'
    } else if (field === 'racesToAdd' || field === 'racesToUpdate' || field === 'races' || field.startsWith('race_')) {
      block = 'races'
    }

    if (!changesByBlock[block]) {
      changesByBlock[block] = []
    }
    changesByBlock[block].push(field)
  }

  res.json({
    success: true,
    data: {
      proposalId: id,
      approvedBlocks,
      changesByBlock,
      summary: Object.entries(changesByBlock).map(([block, fields]) => ({
        block,
        isApproved: approvedBlocks[block] === true,
        fieldCount: fields.length,
        fields
      }))
    }
  })
}))

// POST /api/proposals/:id/preview - Preview what changes would be applied
router.post('/:id/preview', [
  param('id').isString().notEmpty(),
  body('selectedChanges').isObject().withMessage('selectedChanges must be an object'),
  validateRequest
], asyncHandler(async (req: Request, res: Response) => {
  const { id } = req.params
  const { selectedChanges } = req.body

  const proposal = await db.prisma.proposal.findUnique({
    where: { id }
  })

  if (!proposal) {
    throw createError(404, 'Proposal not found', 'PROPOSAL_NOT_FOUND')
  }

  // Créer un aperçu des changements qui seraient appliqués
  const preview = {
    proposalType: proposal.type,
    targetId: proposal.eventId || proposal.editionId || proposal.raceId,
    selectedChanges,
    summary: {
      totalChanges: Object.keys(selectedChanges).length,
      changeTypes: Object.keys(selectedChanges).reduce((acc, key) => {
        const category = categorizeField(key)
        acc[category] = (acc[category] || 0) + 1
        return acc
      }, {} as Record<string, number>)
    },
    warnings: [] as string[]
  }

  // Vérifications et avertissements
  if (proposal.type === 'NEW_EVENT' && (!selectedChanges.name || !selectedChanges.city)) {
    preview.warnings.push('Un nouvel événement nécessite au minimum un nom et une ville')
  }

  if (proposal.type === 'EDITION_UPDATE' && selectedChanges.startDate) {
    const startDate = new Date(selectedChanges.startDate)
    if (startDate < new Date()) {
      preview.warnings.push('La date de début est dans le passé')
    }
  }

  res.json({
    success: true,
    data: preview
  })
}))

// Helper function to categorize fields
function categorizeField(fieldName: string): string {
  if (['name', 'city', 'country'].includes(fieldName)) return 'basic_info'
  if (fieldName.includes('Date')) return 'dates'
  if (['price', 'currency'].includes(fieldName)) return 'pricing'
  if (fieldName.includes('Distance') || fieldName.includes('Elevation')) return 'course_details'
  if (['websiteUrl', 'facebookUrl', 'instagramUrl'].includes(fieldName)) return 'social_media'
  return 'other'
}

// Bulk operations
router.post('/bulk-approve', [
  body('proposalIds').isArray().withMessage('proposalIds must be an array'),
  body('proposalIds.*').isString().notEmpty(),
  body('reviewedBy').optional().isString(),
  body('block').optional().isString(),
  validateRequest
], asyncHandler(async (req: any, res: any) => {
  const { proposalIds, reviewedBy, block } = req.body

  // Use transaction to approve proposals and create applications atomically
  const result = await db.prisma.$transaction(async (tx: Prisma.TransactionClient) => {
    // First, get all pending proposals that will be approved
    const pendingProposals = await tx.proposal.findMany({
      where: {
        id: { in: proposalIds },
        status: 'PENDING'
      }
    })

    // Si un bloc spécifique est fourni, mettre à jour les approvedBlocks de chaque proposition
    if (block) {
      for (const proposal of pendingProposals) {
        const approvedBlocks = (proposal.approvedBlocks as Record<string, boolean>) || {}
        approvedBlocks[block] = true

        await tx.proposal.update({
          where: { id: proposal.id },
          data: {
            status: 'APPROVED',
            reviewedAt: new Date(),
            reviewedBy: reviewedBy || undefined,
            approvedBlocks
          }
        })
      }
    } else {
      // Approbation globale standard
      await tx.proposal.updateMany({
        where: {
          id: { in: pendingProposals.map((p: Proposal) => p.id) }
        },
        data: {
          status: 'APPROVED',
          reviewedAt: new Date(),
          reviewedBy: reviewedBy || undefined
        }
      })
    }

    // Create ProposalApplication for each approved proposal (only if not exists and not duplicate)
    // Group proposals by identical changes to avoid duplicate updates
    const applicationsToCreate = []
    const processedChanges = new Set<string>()

    for (const proposal of pendingProposals) {
      const existingApp = await tx.proposalApplication.findFirst({
        where: { proposalId: proposal.id }
      })

      if (existingApp) continue // Already has an application

      // Create a unique key based on type, target, and changes
      const changeKey = JSON.stringify({
        type: proposal.type,
        eventId: proposal.eventId,
        editionId: proposal.editionId,
        raceId: proposal.raceId,
        changes: proposal.changes
      })

      // Skip if we've already processed this exact change in this batch
      if (processedChanges.has(changeKey)) {
        continue
      }

      // Check if there's already a PENDING application with identical changes
      const allPendingApplications = await tx.proposalApplication.findMany({
        where: { status: 'PENDING' },
        include: { proposal: true }
      })

      const duplicateApp = allPendingApplications.find((app: ProposalApplication & { proposal: Proposal }) => {
        if (app.proposal.type !== proposal.type) return false
        if (app.proposal.eventId !== proposal.eventId) return false
        if (app.proposal.editionId !== proposal.editionId) return false
        if (app.proposal.raceId !== proposal.raceId) return false

        const appChanges = JSON.stringify(app.proposal.changes)
        const proposalChanges = JSON.stringify(proposal.changes)
        return appChanges === proposalChanges
      })

      if (!duplicateApp) {
        // No duplicate found - create new application
        applicationsToCreate.push({
          proposalId: proposal.id,
          status: 'PENDING' as const
        })
        processedChanges.add(changeKey)
      }
    }

    const applications = await tx.proposalApplication.createMany({
      data: applicationsToCreate
    })

    return {
      approvedCount: pendingProposals.length,
      applicationsCreated: applications.count
    }
  })

  res.json({
    success: true,
    data: {
      updated: result.approvedCount,
      applicationsCreated: result.applicationsCreated
    },
    message: `${result.approvedCount} proposals approved and ${result.applicationsCreated} applications created successfully`
  })
}))

router.post('/bulk-reject', [
  body('proposalIds').isArray().withMessage('proposalIds must be an array'),
  body('proposalIds.*').isString().notEmpty(),
  body('reviewedBy').optional().isString(),
  validateRequest
], asyncHandler(async (req: any, res: any) => {
  const { proposalIds, reviewedBy } = req.body

  const results = await db.prisma.proposal.updateMany({
    where: {
      id: { in: proposalIds },
      status: 'PENDING'
    },
    data: {
      status: 'REJECTED',
      reviewedAt: new Date(),
      reviewedBy: reviewedBy || undefined
    }
  })

  res.json({
    success: true,
    data: { updated: results.count },
    message: `${results.count} proposals rejected successfully`
  })
}))

router.post('/bulk-archive', [
  body('proposalIds').isArray().withMessage('proposalIds must be an array'),
  body('proposalIds.*').isString().notEmpty(),
  body('reviewedBy').optional().isString(),
  body('archiveReason').optional().isString(),
  validateRequest
], asyncHandler(async (req: any, res: any) => {
  const { proposalIds, reviewedBy, archiveReason } = req.body

  const results = await db.prisma.proposal.updateMany({
    where: {
      id: { in: proposalIds },
      status: 'PENDING'
    },
    data: {
      status: 'ARCHIVED',
      reviewedAt: new Date(),
      reviewedBy: reviewedBy || undefined
    }
  })

  // Log the archiving action for audit trail
  if (results.count > 0) {
    // Get the first proposal's agentId for logging purposes
    const firstProposal = await db.prisma.proposal.findFirst({
      where: { id: { in: proposalIds } },
      select: { agentId: true }
    })

    if (firstProposal) {
      await db.createLog({
        agentId: firstProposal.agentId,
        level: 'INFO',
        message: `Bulk archived ${results.count} grouped proposals`,
        data: {
          proposalIds,
          reviewedBy,
          archiveReason,
          timestamp: new Date().toISOString()
        }
      })
    }
  }

  res.json({
    success: true,
    data: { updated: results.count },
    message: `${results.count} proposals archived successfully`
  })
}))

// DELETE /api/proposals/:id - Permanently delete a single proposal
router.delete('/:id', [
  param('id').isString().notEmpty(),
  validateRequest
], asyncHandler(async (req: any, res: any) => {
  const { id } = req.params

  // Check if proposal exists
  const proposal = await db.prisma.proposal.findUnique({
    where: { id },
    select: { id: true, agentId: true }
  })

  if (!proposal) {
    throw createError(404, 'Proposal not found', 'PROPOSAL_NOT_FOUND')
  }

  // Log the deletion for audit trail
  await db.createLog({
    agentId: proposal.agentId,
    level: 'INFO',
    message: `Proposal ${id} permanently deleted`,
    data: { proposalId: id, action: 'DELETE', timestamp: new Date().toISOString() }
  })

  // Permanently delete the proposal
  await db.prisma.proposal.delete({
    where: { id }
  })

  res.json({
    success: true,
    message: 'Proposal permanently deleted'
  })
}))

// POST /api/proposals/bulk-delete - Permanently delete multiple proposals
router.post('/bulk-delete', [
  body('proposalIds').isArray().withMessage('proposalIds must be an array'),
  body('proposalIds.*').isString().notEmpty(),
  body('reviewedBy').optional().isString(),
  validateRequest
], asyncHandler(async (req: any, res: any) => {
  const { proposalIds, reviewedBy } = req.body

  // Get proposal data before deletion for logging
  const proposalsToDelete = await db.prisma.proposal.findMany({
    where: { id: { in: proposalIds } },
    select: { id: true, agentId: true }
  })

  if (proposalsToDelete.length === 0) {
    throw createError(404, 'No proposals found to delete', 'PROPOSALS_NOT_FOUND')
  }

  // Log the bulk deletion for audit trail
  if (proposalsToDelete.length > 0) {
    const firstProposal = proposalsToDelete[0]
    await db.createLog({
      agentId: firstProposal.agentId,
      level: 'INFO',
      message: `Bulk deleted ${proposalsToDelete.length} proposals`,
      data: {
        proposalIds: proposalsToDelete.map((p: any) => p.id),
        reviewedBy,
        action: 'BULK_DELETE',
        timestamp: new Date().toISOString()
      }
    })
  }

  // Permanently delete all proposals
  const results = await db.prisma.proposal.deleteMany({
    where: { id: { in: proposalIds } }
  })

  res.json({
    success: true,
    data: { deleted: results.count },
    message: `${results.count} proposals permanently deleted`
  })
}))

// Helper functions
function calculateEventSimilarity(proposedData: any, existingEvent: any): number {
  let score = 0
  let comparisons = 0

  if (proposedData.name && existingEvent.name) {
    const stringSimilarity = require('string-similarity')
    score += stringSimilarity.compareTwoStrings(
      proposedData.name.toLowerCase(),
      existingEvent.name.toLowerCase()
    )
    comparisons++
  }

  if (proposedData.city && existingEvent.city) {
    const stringSimilarity = require('string-similarity')
    score += stringSimilarity.compareTwoStrings(
      proposedData.city.toLowerCase(),
      existingEvent.city.toLowerCase()
    )
    comparisons++
  }

  return comparisons > 0 ? score / comparisons : 0
}

function compareData(existing: any, proposed: any): any {
  const changes: any = {}

  for (const [key, value] of Object.entries(proposed)) {
    if (existing && existing[key] !== undefined) {
      if (existing[key] !== (value as any).new) {
        changes[key] = {
          current: existing[key],
          proposed: (value as any).new,
          confidence: (value as any).confidence
        }
      }
    } else {
      changes[key] = {
        current: null,
        proposed: (value as any).new,
        confidence: (value as any).confidence
      }
    }
  }

  return changes
}

export { router as proposalRouter }<|MERGE_RESOLUTION|>--- conflicted
+++ resolved
@@ -1747,11 +1747,7 @@
   res.json({
     success: true,
     data: finalProposals,
-<<<<<<< HEAD
-    message: `Block "${block}" validated for ${proposalIds.length} proposals${allBlocksValidated ? ' - Proposals approved' : ''}${archivedCount > 0 ? ` - ${archivedCount} other proposal(s) auto-archived` : ''}`
-=======
-    message: `Block "${block}" validated for ${validProposalIds.length} proposals${allBlocksValidated ? ' - Proposals approved' : ''}`
->>>>>>> 665b28fb
+    message: `Block "${block}" validated for ${validProposalIds.length} proposals${allBlocksValidated ? ' - Proposals approved' : ''}${archivedCount > 0 ? ` - ${archivedCount} other proposal(s) auto-archived` : ''}`
   })
 }))
 
