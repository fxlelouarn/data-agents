--- conflicted
+++ resolved
@@ -9,38 +9,7 @@
 
 const router = Router()
 const db = getDatabaseServiceSync()
-<<<<<<< HEAD
-const scheduler = new AgentScheduler()
-
-// Function to validate cron expressions with support for intervals
-const isValidCronExpression = (expression: string): boolean => {
-  if (!expression) return false
-
-  // Vérification de base : 5 champs séparés par des espaces
-  const fields = expression.trim().split(/\s+/)
-  if (fields.length !== 5) return false
-
-  // Vérification que chaque champ contient uniquement des caractères valides pour cron
-  const cronFieldPattern = /^[*\/\d,-]+$|^[A-Z]{3}$|^[A-Z]{3}-[A-Z]{3}$|^[A-Z]{3},[A-Z]{3}$/
-  const monthDayPattern = /^[*\/\d,-]+$|^(JAN|FEB|MAR|APR|MAY|JUN|JUL|AUG|SEP|OCT|NOV|DEC)$|^(JAN|FEB|MAR|APR|MAY|JUN|JUL|AUG|SEP|OCT|NOV|DEC)-(JAN|FEB|MAR|APR|MAY|JUN|JUL|AUG|SEP|OCT|NOV|DEC)$/
-  const weekDayPattern = /^[*\/\d,-]+$|^(SUN|MON|TUE|WED|THU|FRI|SAT)$|^(SUN|MON|TUE|WED|THU|FRI|SAT)-(SUN|MON|TUE|WED|THU|FRI|SAT)$/
-
-  // Vérifier minute, heure, jour du mois
-  for (let i = 0; i < 3; i++) {
-    if (!cronFieldPattern.test(fields[i])) return false
-  }
-
-  // Vérifier mois (peut avoir des noms)
-  if (!monthDayPattern.test(fields[3])) return false
-
-  // Vérifier jour de la semaine (peut avoir des noms)
-  if (!weekDayPattern.test(fields[4])) return false
-
-  return true
-}
-=======
 const scheduler = new FlexibleScheduler()
->>>>>>> b36c6c42
 
 // Validation middleware
 const validateRequest = (req: Request, res: Response, next: NextFunction) => {
@@ -300,17 +269,10 @@
       where: { agentId: id }
     })
 
-<<<<<<< HEAD
     const stateMap = states.reduce((acc: Record<string, unknown>, s: { key: string; value: unknown }) => {
       acc[s.key] = s.value
       return acc
     }, {} as Record<string, unknown>)
-=======
-    const stateMap = states.reduce((acc, s) => {
-      acc[s.key] = s.value
-      return acc
-    }, {} as Record<string, any>)
->>>>>>> b36c6c42
 
     res.json({
       success: true,
