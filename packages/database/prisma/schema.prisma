--- conflicted
+++ resolved
@@ -81,40 +81,25 @@
   changes             Json
   justification       Json
   confidence          Float?
+  // Champs de contexte pour affichage
+  eventName           String?
+  eventCity           String?
+  editionYear         Int?
+  raceName            String?
+  // Champ dénormalisé pour tri par date d'événement proposée
+  proposedStartDate   DateTime?
   createdAt           DateTime              @default(now())
   updatedAt           DateTime              @updatedAt
   reviewedAt          DateTime?
-  reviewedBy          String?
-  editionYear         Int?
-  eventCity           String?
-  eventName           String?
-  raceName            String?
+  reviewedBy          String?               // User ID du validateur
+  appliedBy           String?               // User ID de l'exécuteur
   modificationReason  String?
   modifiedAt          DateTime?
   modifiedBy          String?
   userModifiedChanges Json?
   approvedBlocks      Json?                 @default("{}")
-<<<<<<< HEAD
-  // Champs de contexte pour affichage
-  eventName     String?
-  eventCity     String?
-  editionYear   Int?
-  raceName      String?
-  // Champ dénormalisé pour tri par date d'événement proposée
-  proposedStartDate DateTime?
-  createdAt     DateTime              @default(now())
-  updatedAt     DateTime              @updatedAt
-  reviewedAt    DateTime?
-  reviewedBy    String?  // User ID du validateur
-  appliedBy     String?  // User ID de l'exécuteur
-  agent         Agent                 @relation(fields: [agentId], references: [id], onDelete: Cascade)
-  applications  ProposalApplication[]
-=======
-  appliedBy           String?
-  proposedStartDate   DateTime?
   applications        ProposalApplication[]
   agent               Agent                 @relation(fields: [agentId], references: [id], onDelete: Cascade)
->>>>>>> b36c6c42
 
   @@map("proposals")
 }
