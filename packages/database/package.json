--- conflicted
+++ resolved
@@ -22,13 +22,9 @@
     "@prisma/client": "^6.17.1",
     "@types/bcrypt": "^5.0.2",
     "bcrypt": "^5.1.1",
-<<<<<<< HEAD
-    "meilisearch": "^0.53.0",
-=======
     "date-fns-tz": "^3.2.0",
     "meilisearch": "^0.53.0",
     "prisma": "^6.17.1",
->>>>>>> fd7cae10
     "ts-node": "^10.9.2",
     "zod": "^4.1.12"
   },
